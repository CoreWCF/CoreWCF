--- conflicted
+++ resolved
@@ -25,7 +25,6 @@
 ### How do I get started?
 
 * Install the Nuget packages listed above, either via the Package Manager Console or the UI.
-<<<<<<< HEAD
 * See [Walkthrough](Documentation/Walkthrough.md) for a step by step guide to creating a service and referencing it from a client project.
 * The [Samples](src/Samples/) folder has examples for .NET Framework, .NET Core 3.1, .NET 5 & 6 
 * The [Blog](https://corewcf.github.io/) has details on the design philosophy and a deep dive into the features are included in each new release.
@@ -33,22 +32,8 @@
 ### Development Builds
 
 There are pre-release packages available for development builds of main from a NuGet feed hosted in Azure DevOps. You can download the packages by adding the following package source to your list of feeds.
-=======
-* The following sample projects show how to create a CoreWCF server or client
-  * [NetCoreServer](src/Samples/NetCoreServer) - Server Project for .NET Core
-  * [DesktopServer](src/Samples/DesktopServer) - .NET Framework 4.7.2 host using ServiceHost
-  * [NetCoreClient](src/Samples/NetCoreClient) - Wraps StandardClient with a .NET Core Console Application
-  * [DesktopClient](src/Samples/DesktopClient) - Wraps StandardClient with a .NET Framework Console Application
-  * [StandardClient](src/Samples/StandardClient) - .NET Standard based client for the server projects 
 
-The [Blog](https://corewcf.github.io/) has details on the design philosophy and which features are included in each new release.
-
-### Daily Builds
-
-There are pre-release packages available for daily builds of main from a NuGet feed hosted in Azure DevOps. You can download the packages by adding the following package source to your list of feeds.
->>>>>>> ef759cd6
-
-    https://pkgs.dev.azure.com/dotnet/CoreWCF/_packaging/CoreWCF/nuget/v3/index.json
+    `https://pkgs.dev.azure.com/dotnet/CoreWCF/_packaging/CoreWCF/nuget/v3/index.json`
 
 If you are using a nuget.config file with only the default nuget.org package source, after adding the CoreWCF feed it would look like this:
 ```xml
