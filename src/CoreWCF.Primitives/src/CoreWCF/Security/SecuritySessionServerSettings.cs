// Licensed to the .NET Foundation under one or more agreements.
// The .NET Foundation licenses this file to you under the MIT license.

using System;
using System.Collections.Generic;
using System.Diagnostics;
using System.Threading;
using System.Threading.Tasks;
using System.Xml;
using CoreWCF.Channels;
using CoreWCF.Configuration;
using CoreWCF.Description;
using CoreWCF.Diagnostics;
using CoreWCF.Dispatcher;
using CoreWCF.IdentityModel;
using CoreWCF.IdentityModel.Claims;
using CoreWCF.IdentityModel.Selectors;
using CoreWCF.IdentityModel.Tokens;
using CoreWCF.Runtime;
using CoreWCF.Security.Tokens;
using Microsoft.Extensions.DependencyInjection;

namespace CoreWCF.Security
{
    internal sealed class SecuritySessionServerSettings : IServiceDispatcherSecureConversationSessionSettings, ISecurityCommunicationObject
    {
        internal static readonly TimeSpan s_defaultKeyRenewalInterval = TimeSpan.FromHours(15);
        internal static readonly TimeSpan s_defaultKeyRolloverInterval = TimeSpan.FromMinutes(5);
        internal const bool DefaultTolerateTransportFailures = true;
        internal const int DefaultMaximumPendingSessions = 128;
        internal static readonly TimeSpan s_defaultInactivityTimeout = TimeSpan.FromMinutes(2);
        private int _maximumPendingSessions;
        private Dictionary<UniqueId, SecurityContextSecurityToken> _pendingSessions1;
        private Dictionary<UniqueId, SecurityContextSecurityToken> _pendingSessions2;
        private Dictionary<UniqueId, MessageFilter> _sessionFilters;
        private IOThreadTimer _inactivityTimer;
        private TimeSpan _inactivityTimeout;
        private bool _tolerateTransportFailures;
        private TimeSpan _maximumKeyRenewalInterval;
        private TimeSpan _keyRolloverInterval;
        private int _maximumPendingKeysPerSession;
        private SecurityProtocolFactory _sessionProtocolFactory;
        private readonly Dictionary<UniqueId, IServerSecuritySessionChannel> _activeSessions;
        private SecurityServiceDispatcher _securityServiceDispatcher;
        private ChannelBuilder _channelBuilder;
        private SecurityStandardsManager _standardsManager;
        private SecurityTokenParameters _issuedTokenParameters;
        private SecurityTokenResolver _sessionTokenResolver;
        private bool _acceptNewWork;
        private Uri _listenUri;
        private SecurityListenerSettingsLifetimeManager _settingsLifetimeManager;

        public SecuritySessionServerSettings()
        {
            _activeSessions = new Dictionary<UniqueId, IServerSecuritySessionChannel>();
            _maximumKeyRenewalInterval = s_defaultKeyRenewalInterval;
            _maximumPendingKeysPerSession = 5;
            _keyRolloverInterval = s_defaultKeyRolloverInterval;
            _inactivityTimeout = s_defaultInactivityTimeout;
            _tolerateTransportFailures = DefaultTolerateTransportFailures;
            _maximumPendingSessions = DefaultMaximumPendingSessions;
            WrapperCommunicationObj = new WrapperSecurityCommunicationObject(this);
        }

        internal ChannelBuilder ChannelBuilder
        {
            get
            {
                return _channelBuilder;
            }
            set
            {
                WrapperCommunicationObj.ThrowIfDisposedOrImmutable();
                _channelBuilder = value;
            }
        }

        internal WrapperSecurityCommunicationObject WrapperCommunicationObj { get; }

        internal SecurityListenerSettingsLifetimeManager SettingsLifetimeManager
        {
            get
            {
                return _settingsLifetimeManager;
            }
            set
            {
                WrapperCommunicationObj.ThrowIfDisposedOrImmutable();
                _settingsLifetimeManager = value;
            }
        }

        internal SecurityServiceDispatcher SecurityServiceDispatcher
        {
            get
            {
                return _securityServiceDispatcher;
            }
            set
            {
                WrapperCommunicationObj.ThrowIfDisposedOrImmutable();
                _securityServiceDispatcher = value;
            }
        }

        /// <summary>
        /// AcceptorChannelType will help determine if it's a duplex or simple reply channel
        /// </summary>
        internal Type AcceptorChannelType { get; set; }

        // TODO: Used by security tracing
        //private Uri Uri
        //{
        //    get
        //    {
        //        WrapperCommunicationObj.ThrowIfNotOpened();
        //        return _listenUri;
        //    }
        //}

        internal object ThisGlobalLock { get; } = new object();

        public SecurityTokenAuthenticator SessionTokenAuthenticator { get; private set; }

        public ISecurityContextSecurityTokenCache SessionTokenCache { get; private set; }

        public SecurityTokenResolver SessionTokenResolver => _sessionTokenResolver;

        public SecurityTokenParameters IssuedSecurityTokenParameters
        {
            get
            {
                return _issuedTokenParameters;
            }
            set
            {
                WrapperCommunicationObj.ThrowIfDisposedOrImmutable();
                _issuedTokenParameters = value;
            }
        }

        internal SecurityStandardsManager SecurityStandardsManager
        {
            get
            {
                return _standardsManager;
            }
            set
            {
                WrapperCommunicationObj.ThrowIfDisposedOrImmutable();
                _standardsManager = value;
            }
        }

        public bool TolerateTransportFailures
        {
            get
            {
                return _tolerateTransportFailures;
            }
            set
            {
                WrapperCommunicationObj.ThrowIfDisposedOrImmutable();
                _tolerateTransportFailures = value;
            }
        }

        public bool CanRenewSession { get; set; } = true;

        public int MaximumPendingSessions
        {
            get
            {
                return _maximumPendingSessions;
            }
            set
            {
                if (value <= 0)
                {
                    throw DiagnosticUtility.ExceptionUtility.ThrowHelperError(new ArgumentOutOfRangeException(nameof(value)));
                }

                WrapperCommunicationObj.ThrowIfDisposedOrImmutable();
                _maximumPendingSessions = value;
            }
        }

        public TimeSpan InactivityTimeout
        {
            get
            {
                return _inactivityTimeout;
            }
            set
            {
                if (value <= TimeSpan.Zero)
                {
                    throw DiagnosticUtility.ExceptionUtility.ThrowHelperError(new ArgumentOutOfRangeException(nameof(value), SR.TimeSpanMustBeGreaterThanTimeSpanZero));
                }

                WrapperCommunicationObj.ThrowIfDisposedOrImmutable();
                _inactivityTimeout = value;
            }
        }

        public TimeSpan MaximumKeyRenewalInterval
        {
            get
            {
                return _maximumKeyRenewalInterval;
            }
            set
            {
                if (value <= TimeSpan.Zero)
                {
                    throw DiagnosticUtility.ExceptionUtility.ThrowHelperError(new ArgumentOutOfRangeException(nameof(value), SR.TimeSpanMustBeGreaterThanTimeSpanZero));
                }
                WrapperCommunicationObj.ThrowIfDisposedOrImmutable();
                _maximumKeyRenewalInterval = value;
            }
        }

        public TimeSpan KeyRolloverInterval
        {
            get
            {
                return _keyRolloverInterval;
            }
            set
            {
                if (value <= TimeSpan.Zero)
                {
                    throw DiagnosticUtility.ExceptionUtility.ThrowHelperError(new ArgumentOutOfRangeException(nameof(value), SR.TimeSpanMustBeGreaterThanTimeSpanZero));
                }
                WrapperCommunicationObj.ThrowIfDisposedOrImmutable();
                _keyRolloverInterval = value;
            }
        }

        public int MaximumPendingKeysPerSession
        {
            get
            {
                return _maximumPendingKeysPerSession;
            }
            set
            {
                if (value <= 0)
                {
                    throw DiagnosticUtility.ExceptionUtility.ThrowHelperError(new ArgumentOutOfRangeException(nameof(value), SR.ValueMustBeGreaterThanZero));
                }
                WrapperCommunicationObj.ThrowIfDisposedOrImmutable();
                _maximumPendingKeysPerSession = value;
            }
        }

        public SecurityProtocolFactory SessionProtocolFactory
        {
            get
            {
                return _sessionProtocolFactory;
            }
            set
            {
                WrapperCommunicationObj.ThrowIfDisposedOrImmutable();
                _sessionProtocolFactory = value;
            }
        }

        public MessageVersion MessageVersion { get; private set; }

        // ISecurityCommunicationObject members
        public TimeSpan DefaultOpenTimeout => ServiceDefaults.OpenTimeout;

        public TimeSpan DefaultCloseTimeout => ServiceDefaults.CloseTimeout;

        public void OnFaulted()
        {
        }

        public void OnOpened()
        {
        }

        public void OnOpening()
        {
        }

        public void OnAbort()
        {
            TimeoutHelper timeoutHelper = new TimeoutHelper(ServiceDefaults.ServiceHostCloseTimeout);
            AbortPendingChannels(timeoutHelper.GetCancellationToken());
            OnAbortCore();
        }

        internal void Abort()
        {
            WrapperCommunicationObj.Abort();
        }

        private void OnCloseCore(TimeSpan timeout)
        {
            TimeoutHelper timeoutHelper = new TimeoutHelper(timeout);
            ClearPendingSessions();
            ClosePendingChannels(timeoutHelper.GetCancellationToken());
            if (_inactivityTimer != null)
            {
                _inactivityTimer.Cancel();
            }
            if (_sessionProtocolFactory != null)
            {
                _sessionProtocolFactory.OnCloseAsync(timeoutHelper.RemainingTime());
            }
            if (SessionTokenAuthenticator != null)
            {
                SecurityUtils.CloseTokenAuthenticatorIfRequiredAsync(SessionTokenAuthenticator, timeoutHelper.GetCancellationToken());
            }
        }

        private void OnAbortCore()
        {
            if (_inactivityTimer != null)
            {
                _inactivityTimer.Cancel();
            }
            if (_sessionProtocolFactory != null)
            {
                _sessionProtocolFactory.OnCloseAsync(TimeSpan.Zero);
            }
            if (SessionTokenAuthenticator != null)
            {
                SecurityUtils.AbortTokenAuthenticatorIfRequired(SessionTokenAuthenticator);
            }
        }

        private Task SetupSessionTokenAuthenticatorAsync()
        {
            RecipientServiceModelSecurityTokenRequirement requirement = new RecipientServiceModelSecurityTokenRequirement();
            _issuedTokenParameters.InitializeSecurityTokenRequirement(requirement);
            requirement.KeyUsage = SecurityKeyUsage.Signature;
            requirement.ListenUri = _listenUri;
            requirement.SecurityBindingElement = _sessionProtocolFactory.SecurityBindingElement;
            requirement.SecurityAlgorithmSuite = _sessionProtocolFactory.IncomingAlgorithmSuite;
            requirement.SupportSecurityContextCancellation = true;
            requirement.MessageSecurityVersion = _sessionProtocolFactory.MessageSecurityVersion.SecurityTokenVersion;
            // requirement.AuditLogLocation = sessionProtocolFactory.AuditLogLocation;
            // requirement.SuppressAuditFailure = sessionProtocolFactory.SuppressAuditFailure;
            // requirement.MessageAuthenticationAuditLevel = sessionProtocolFactory.MessageAuthenticationAuditLevel;
            requirement.Properties[ServiceModelSecurityTokenRequirement.MessageDirectionProperty] = MessageDirection.Input;
            if (_sessionProtocolFactory.EndpointFilterTable != null)
            {
                requirement.Properties[ServiceModelSecurityTokenRequirement.EndpointFilterTableProperty] = _sessionProtocolFactory.EndpointFilterTable;
            }
            SessionTokenAuthenticator = _sessionProtocolFactory.SecurityTokenManager.CreateSecurityTokenAuthenticator(requirement, out _sessionTokenResolver);
            if (!(SessionTokenAuthenticator is IIssuanceSecurityTokenAuthenticator))
            {
                throw DiagnosticUtility.ExceptionUtility.ThrowHelperError(new InvalidOperationException(SR.Format(SR.SecuritySessionRequiresIssuanceAuthenticator, typeof(IIssuanceSecurityTokenAuthenticator), SessionTokenAuthenticator.GetType())));
            }
            if (_sessionTokenResolver == null || (!(_sessionTokenResolver is ISecurityContextSecurityTokenCache)))
            {
                throw DiagnosticUtility.ExceptionUtility.ThrowHelperError(new InvalidOperationException(SR.Format(SR.SecuritySessionRequiresSecurityContextTokenCache, _sessionTokenResolver.GetType(), typeof(ISecurityContextSecurityTokenCache))));
            }
            SessionTokenCache = (ISecurityContextSecurityTokenCache)_sessionTokenResolver;
            return Task.CompletedTask;
        }

        public void StopAcceptingNewWork()
        {
            _acceptNewWork = false;
        }

        private int GetPendingSessionCount()
        {
            return _pendingSessions1.Count + _pendingSessions2.Count;
        }

        private void AbortPendingChannels(CancellationToken token)
        {
            ClosePendingChannels(token);
        }

        private async void ClosePendingChannels(CancellationToken token)
        {
            var tasks = new Task[_activeSessions.Count];
            lock (ThisGlobalLock)
            {
                int index = 0;
                if (typeof(IReplyChannel).Equals(AcceptorChannelType))
                {
                    foreach (ServerSecuritySimplexSessionChannel securitySessionSimplexChannel in _activeSessions.Values)
                    {
                        tasks[index] = securitySessionSimplexChannel.CloseAsync(token);
                        index++;
                    }
                }
            }
            await Task.WhenAll(tasks);
        }

        private void ConfigureSessionSecurityProtocolFactory()
        {
            //TODO while implementing message security

            //if (this.sessionProtocolFactory is SessionSymmetricMessageSecurityProtocolFactory)
            //{
            //    AddressingVersion addressing = MessageVersion.Default.Addressing;
            //    if (this.channelBuilder != null)
            //    {
            //        MessageEncodingBindingElement encoding = this.channelBuilder.Binding.Elements.Find<MessageEncodingBindingElement>();
            //        if (encoding != null)
            //        {
            //            addressing = encoding.MessageVersion.Addressing;
            //        }
            //    }

            //    if (addressing != AddressingVersion.WSAddressing10 && addressing != AddressingVersion.WSAddressingAugust2004)
            //    {
            //        throw DiagnosticUtility.ExceptionUtility.ThrowHelperError(
            //            new ProtocolException(SR.Format(SR.AddressingVersionNotSupported, addressing)));
            //    }

            //    SessionSymmetricMessageSecurityProtocolFactory messagePf = (SessionSymmetricMessageSecurityProtocolFactory)this.sessionProtocolFactory;
            //    if (!messagePf.ApplyIntegrity || !messagePf.RequireIntegrity)
            //    {
            //        throw DiagnosticUtility.ExceptionUtility.ThrowHelperError(new InvalidOperationException(SR.Format(SR.SecuritySessionRequiresMessageIntegrity)));
            //    }
            //    MessagePartSpecification bodyPart = new MessagePartSpecification(true);
            //    messagePf.ProtectionRequirements.IncomingSignatureParts.AddParts(bodyPart, this.SecurityStandardsManager.SecureConversationDriver.CloseAction);
            //    messagePf.ProtectionRequirements.IncomingSignatureParts.AddParts(bodyPart, this.SecurityStandardsManager.SecureConversationDriver.CloseResponseAction);
            //    messagePf.ProtectionRequirements.OutgoingSignatureParts.AddParts(bodyPart, this.SecurityStandardsManager.SecureConversationDriver.CloseResponseAction);
            //    messagePf.ProtectionRequirements.OutgoingSignatureParts.AddParts(bodyPart, this.SecurityStandardsManager.SecureConversationDriver.CloseAction);
            //    messagePf.ProtectionRequirements.OutgoingSignatureParts.AddParts(bodyPart, addressing.FaultAction);
            //    messagePf.ProtectionRequirements.OutgoingSignatureParts.AddParts(bodyPart, addressing.DefaultFaultAction);
            //    messagePf.ProtectionRequirements.OutgoingSignatureParts.AddParts(bodyPart, DotNetSecurityStrings.SecuritySessionFaultAction);
            //    if (messagePf.ApplyConfidentiality)
            //    {
            //        messagePf.ProtectionRequirements.OutgoingEncryptionParts.AddParts(MessagePartSpecification.NoParts, this.SecurityStandardsManager.SecureConversationDriver.CloseResponseAction);
            //        messagePf.ProtectionRequirements.OutgoingEncryptionParts.AddParts(MessagePartSpecification.NoParts, this.SecurityStandardsManager.SecureConversationDriver.CloseAction);
            //        messagePf.ProtectionRequirements.OutgoingEncryptionParts.AddParts(bodyPart, addressing.FaultAction);
            //        messagePf.ProtectionRequirements.OutgoingEncryptionParts.AddParts(bodyPart, addressing.DefaultFaultAction);
            //        messagePf.ProtectionRequirements.OutgoingEncryptionParts.AddParts(bodyPart, DotNetSecurityStrings.SecuritySessionFaultAction);
            //    }
            //    if (messagePf.RequireConfidentiality)
            //    {
            //        messagePf.ProtectionRequirements.IncomingEncryptionParts.AddParts(MessagePartSpecification.NoParts, this.SecurityStandardsManager.SecureConversationDriver.CloseAction);
            //        messagePf.ProtectionRequirements.IncomingEncryptionParts.AddParts(MessagePartSpecification.NoParts, this.SecurityStandardsManager.SecureConversationDriver.CloseResponseAction);
            //    }
            //    messagePf.SecurityTokenParameters = this.IssuedSecurityTokenParameters;
            //}
            //else
            if (_sessionProtocolFactory is SessionSymmetricTransportSecurityProtocolFactory sessionSymmetricProtocolFactory)
            {
                sessionSymmetricProtocolFactory.AddTimestamp = true;
                sessionSymmetricProtocolFactory.SecurityTokenParameters = IssuedSecurityTokenParameters;
                sessionSymmetricProtocolFactory.SecurityTokenParameters.RequireDerivedKeys = false;
            }
            else
            {
                throw DiagnosticUtility.ExceptionUtility.ThrowHelperError(new NotSupportedException());
            }
        }

        private void OnTokenRenewed(SecurityToken newToken, SecurityToken oldToken)
        {
            WrapperCommunicationObj.ThrowIfClosed();
            if (!_acceptNewWork)
            {
                throw DiagnosticUtility.ExceptionUtility.ThrowHelperError(new EndpointNotFoundException(SR.SecurityListenerClosing));
            }
            if (!(newToken is SecurityContextSecurityToken newSecurityContextToken))
            {
                throw DiagnosticUtility.ExceptionUtility.ThrowHelperError(new ArgumentException(SR.Format(SR.SessionTokenIsNotSecurityContextToken, newToken.GetType(), typeof(SecurityContextSecurityToken))));
            }
            if (!(oldToken is SecurityContextSecurityToken oldSecurityContextToken))
            {
                throw DiagnosticUtility.ExceptionUtility.ThrowHelperError(new ArgumentException(SR.Format(SR.SessionTokenIsNotSecurityContextToken, oldToken.GetType(), typeof(SecurityContextSecurityToken))));
            }
            IServerSecuritySessionChannel sessionChannel = FindSessionChannel(newSecurityContextToken.ContextId);
            if (sessionChannel == null)
            {
                throw DiagnosticUtility.ExceptionUtility.ThrowHelperWarning(new MessageSecurityException(SR.Format(SR.CannotFindSecuritySession, newSecurityContextToken.ContextId)));
            }
            sessionChannel.RenewSessionToken(newSecurityContextToken, oldSecurityContextToken);
        }

        /// <summary>
        /// This method creates SessionInitiationMessageServiceDispatcher which would act as 
        /// holder for SecurityReplySessionServiceChannelDispatcher (for Duplex we can implement simillar to ServerSecurityDuplexSessionChannel).
        /// Even though the Dispatcher is being added to demuxer, the ServiceChannelDispatcher is lazily initialized(based on first call) and that instance being hold to serve subsequent calls from the same client.
        /// When close received, the ServiceChannelDispatcher is cleared as well as the Dispatcher from Demuxer.
        /// </summary>
        /// <param name="sessionToken"></param>
        private void CreateSessionMessageServiceDispatcher(SecurityContextSecurityToken sessionToken, EndpointAddress remoteAddress)
        {
            lock (ThisGlobalLock)
            {
                MessageFilter sctFilter = new SecuritySessionFilter(sessionToken.ContextId, _sessionProtocolFactory.StandardsManager, (_sessionProtocolFactory.SecurityHeaderLayout == SecurityHeaderLayout.Strict), SecurityStandardsManager.SecureConversationDriver.RenewAction.Value, SecurityStandardsManager.SecureConversationDriver.RenewResponseAction.Value);
                SessionInitiationMessageServiceDispatcher sessionServiceDispatcher
                 = new SessionInitiationMessageServiceDispatcher(this, sessionToken, sctFilter, remoteAddress);
                //logic to separate for Duplex
                if (typeof(IReplyChannel).Equals(AcceptorChannelType))
                {
                    ChannelBuilder.AddServiceDispatcher<IReplyChannel>(sessionServiceDispatcher, new ChannelDemuxerFilter(sctFilter, int.MaxValue));
                }else if (typeof(IDuplexSessionChannel).Equals(AcceptorChannelType))
                {
                    ChannelBuilder.AddServiceDispatcher<IDuplexSessionChannel>(sessionServiceDispatcher, new ChannelDemuxerFilter(sctFilter, int.MaxValue));
                }
                else if (typeof(IDuplexSessionChannel).Equals(AcceptorChannelType))
                {
                    ChannelBuilder.AddServiceDispatcher<IDuplexSessionChannel>(sessionServiceDispatcher, new ChannelDemuxerFilter(sctFilter, int.MaxValue));
                }

                AddPendingSession(sessionToken.ContextId, sessionToken, sctFilter);
            }
        }

        private void OnTokenIssued(SecurityToken issuedToken, EndpointAddress tokenRequestor)
        {
            WrapperCommunicationObj.ThrowIfClosed(); //TODO mark open
            if (!_acceptNewWork)
            {
                throw DiagnosticUtility.ExceptionUtility.ThrowHelperError(new EndpointNotFoundException(SR.SecurityListenerClosing));
            }
            if (!(issuedToken is SecurityContextSecurityToken issuedSecurityContextToken))
            {
                throw DiagnosticUtility.ExceptionUtility.ThrowHelperError(new ArgumentException(SR.Format(SR.SessionTokenIsNotSecurityContextToken, issuedToken.GetType(), typeof(SecurityContextSecurityToken))));
            }
            CreateSessionMessageServiceDispatcher(issuedSecurityContextToken, tokenRequestor ?? EndpointAddress.AnonymousAddress);
        }

        internal SecurityContextSecurityToken GetSecurityContextSecurityToken(UniqueId sessionId)
        {
            if (_pendingSessions1 != null && _pendingSessions1.ContainsKey(sessionId))
            {
                return _pendingSessions1[sessionId];
            }

            if (_pendingSessions2 != null && _pendingSessions2.ContainsKey(sessionId))
            {
                return _pendingSessions2[sessionId];
            }

            return null;
        }

        private void OnTimer(object state)
        {
            if (WrapperCommunicationObj.State == CommunicationState.Closed
                || WrapperCommunicationObj.State == CommunicationState.Faulted)
            {
                return;
            }
            try
            {
                ClearPendingSessions();
            }
            catch (Exception e)
            {
                if (Fx.IsFatal(e))
                {
                    throw;
                }
            }
            finally
            {
                if (WrapperCommunicationObj.State != CommunicationState.Closed
                    && WrapperCommunicationObj.State != CommunicationState.Closing
                    && WrapperCommunicationObj.State != CommunicationState.Faulted)
                {
                    _inactivityTimer.Set(_inactivityTimeout);
                }
            }
        }

        private void AddPendingSession(UniqueId sessionId, SecurityContextSecurityToken securityToken, MessageFilter filter)
        {
            lock (ThisGlobalLock)
            {
                if ((GetPendingSessionCount() + 1) > MaximumPendingSessions)
                {
                    throw DiagnosticUtility.ExceptionUtility.ThrowHelperError(new QuotaExceededException(SR.SecuritySessionLimitReached));
                }
                if (_pendingSessions1.ContainsKey(sessionId) || _pendingSessions2.ContainsKey(sessionId))
                {
                    throw DiagnosticUtility.ExceptionUtility.ThrowHelperWarning(new MessageSecurityException(SR.Format(SR.SecuritySessionAlreadyPending, sessionId)));
                }
                _pendingSessions1.Add(sessionId, securityToken);
                _sessionFilters.Add(sessionId, filter);
            }
            //SecurityTraceRecordHelper.TracePendingSessionAdded(sessionId, this.Uri);
            //if (TD.SecuritySessionRatioIsEnabled())
            //{
            //    TD.SecuritySessionRatio(GetPendingSessionCount(), this.MaximumPendingSessions);
            //}
        }

        private void ClearPendingSessions()
        {
            lock (ThisGlobalLock)
            {
                if (_pendingSessions1.Count == 0 && _pendingSessions2.Count == 0)
                {
                    return;
                }
                foreach (UniqueId sessionId in _pendingSessions2.Keys)
                {
                    SecurityContextSecurityToken token = _pendingSessions2[sessionId];
                    try
                    {
                        //TryCloseBinder(channelBinder, this.CloseTimeout); // Replacing this line with below (being proactive rather reactive(in WCF))
                        ChannelBuilder.RemoveServiceDispatcher<IReplyChannel>(_sessionFilters[sessionId]);
                        SessionTokenCache.RemoveAllContexts(sessionId);
                    }
                    catch (CommunicationException e)
                    {
                        DiagnosticUtility.TraceHandledException(e, TraceEventType.Information);
                    }
                    catch (TimeoutException e)
                    {
                        //if (TD.CloseTimeoutIsEnabled())
                        //{
                        //    TD.CloseTimeout(e.Message);
                        //}
                        DiagnosticUtility.TraceHandledException(e, TraceEventType.Information);
                    }
                    catch (ObjectDisposedException e)
                    {
                        DiagnosticUtility.TraceHandledException(e, TraceEventType.Information);
                    }
                    // SecurityTraceRecordHelper.TracePendingSessionClosed(sessionId, this.Uri);
                }
                _pendingSessions2.Clear();
                Dictionary<UniqueId, SecurityContextSecurityToken> temp = _pendingSessions2;
                _pendingSessions2 = _pendingSessions1;
                _pendingSessions1 = temp;
            }
        }

        internal bool RemovePendingSession(UniqueId sessionId)
        {
            bool result;
            lock (ThisGlobalLock)
            {
                if (_pendingSessions1.ContainsKey(sessionId))
                {
                    _pendingSessions1.Remove(sessionId);
                    result = true;
                }
                else if (_pendingSessions2.ContainsKey(sessionId))
                {
                    _pendingSessions2.Remove(sessionId);
                    result = true;
                }
                else
                {
                    result = false;
                }
            }
            /* if (result)
             {
                 SecurityTraceRecordHelper.TracePendingSessionActivated(sessionId, this.Uri);
                 if (TD.SecuritySessionRatioIsEnabled())
                 {
                     TD.SecuritySessionRatio(GetPendingSessionCount(), this.MaximumPendingSessions);
                 }
             }*/
            return result;
        }

        private IServerSecuritySessionChannel FindSessionChannel(UniqueId sessionId)
        {
            IServerSecuritySessionChannel result;
            lock (ThisGlobalLock)
            {
                _activeSessions.TryGetValue(sessionId, out result);
            }
            return result;
        }

        private void AddSessionChannel(UniqueId sessionId, IServerSecuritySessionChannel channel, MessageFilter filter)
        {
            lock (ThisGlobalLock)
            {
                _activeSessions.Add(sessionId, channel);
            }
        }

        internal void RemoveSessionChannel(string sessionId)
        {
            RemoveSessionChannel(new UniqueId(sessionId));
        }

        private void RemoveSessionChannel(UniqueId sessionId)
        {
            lock (ThisGlobalLock)
            {
                if (AcceptorChannelType == typeof(IReplyChannel))
                {
                    ChannelBuilder.RemoveServiceDispatcher<IReplyChannel>(_sessionFilters[sessionId]);
                }
                else if (AcceptorChannelType == typeof(IDuplexSessionChannel))
                {
                    ChannelBuilder.RemoveServiceDispatcher<IDuplexSessionChannel>(_sessionFilters[sessionId]);
                }
                _activeSessions.Remove(sessionId);
                _sessionFilters.Remove(sessionId);
            }
            //SecurityTraceRecordHelper.TraceActiveSessionRemoved(sessionId, this.Uri);
        }

        public Task CloseAsync(TimeSpan timeout)
        {
            return WrapperCommunicationObj.CloseAsync();
        }
        public Task OnCloseAsync(TimeSpan timeout)
        {
            OnCloseCore(timeout);
            return Task.CompletedTask;
        }

        public Task OpenAsync(TimeSpan timeout)
        {
            return WrapperCommunicationObj.OpenAsync();
        }
        public Task OnOpenAsync(TimeSpan timeout)
        {
            if (_sessionProtocolFactory == null)
            {
                throw DiagnosticUtility.ExceptionUtility.ThrowHelperError(new InvalidOperationException(SR.SecuritySessionProtocolFactoryShouldBeSetBeforeThisOperation));
            }
            if (_standardsManager == null)
            {
                throw DiagnosticUtility.ExceptionUtility.ThrowHelperError(new InvalidOperationException(SR.Format(SR.SecurityStandardsManagerNotSet, GetType())));
            }
            if (_issuedTokenParameters == null)
            {
                throw DiagnosticUtility.ExceptionUtility.ThrowHelperError(new InvalidOperationException(SR.Format(SR.IssuedSecurityTokenParametersNotSet, GetType())));
            }
            if (_maximumKeyRenewalInterval < _keyRolloverInterval)
            {
                throw DiagnosticUtility.ExceptionUtility.ThrowHelperError(new InvalidOperationException(SR.KeyRolloverGreaterThanKeyRenewal));
            }
            if (_securityServiceDispatcher == null)
            {
                throw DiagnosticUtility.ExceptionUtility.ThrowHelperError(new InvalidOperationException(SR.Format(SR.SecurityChannelListenerNotSet, GetType())));
            }
            if (_settingsLifetimeManager == null)
            {
                throw DiagnosticUtility.ExceptionUtility.ThrowHelperError(new InvalidOperationException(SR.Format(SR.SecuritySettingsLifetimeManagerNotSet, GetType())));
            }
            MessageVersion = _channelBuilder.Binding.MessageVersion;
            _listenUri = _securityServiceDispatcher.BaseAddress;
            TimeoutHelper timeoutHelper = new TimeoutHelper(timeout);
            _pendingSessions1 = new Dictionary<UniqueId, SecurityContextSecurityToken>();
            _pendingSessions2 = new Dictionary<UniqueId, SecurityContextSecurityToken>();
            _sessionFilters = new Dictionary<UniqueId, MessageFilter>();
            if (_inactivityTimeout < TimeSpan.MaxValue)
            {
                _inactivityTimer = new IOThreadTimer(new Action<object>(OnTimer), this, false);
                _inactivityTimer.Set(_inactivityTimeout);
            }
            ConfigureSessionSecurityProtocolFactory();
            _sessionProtocolFactory.OpenAsync(timeoutHelper.RemainingTime());
            SetupSessionTokenAuthenticatorAsync();
            ((IIssuanceSecurityTokenAuthenticator)SessionTokenAuthenticator).IssuedSecurityTokenHandler = OnTokenIssued;
            ((IIssuanceSecurityTokenAuthenticator)SessionTokenAuthenticator).RenewedSecurityTokenHandler = OnTokenRenewed;
            if (SessionTokenAuthenticator is SecuritySessionSecurityTokenAuthenticator securitySessionTokenAuthenticator)
            {
                securitySessionTokenAuthenticator.SecurityServiceDispatcher = SecurityServiceDispatcher;
            }
            _acceptNewWork = true;
            SecurityUtils.OpenTokenAuthenticatorIfRequiredAsync(SessionTokenAuthenticator, timeoutHelper.GetCancellationToken());
            SecuritySessionSecurityTokenAuthenticator securityAuth = (SecuritySessionSecurityTokenAuthenticator)SessionTokenAuthenticator;
            return Task.CompletedTask;
        }

        public void OnClosed()
        {
            throw new NotImplementedException();
        }

        public void OnClosing()
        {
            throw new NotImplementedException();
        }

        //Renaming SessionInitiationMessageHandler to SessionInitiationMessageServiceDispatcher
        //
        internal class SessionInitiationMessageServiceDispatcher : IServiceDispatcher
        {
            private readonly SecuritySessionServerSettings _settings;
            private readonly SecurityContextSecurityToken _sessionToken;
            private volatile IServiceChannelDispatcher _sessionChannelDispatcher;
            private readonly MessageFilter _messageFilter;
            private readonly EndpointAddress _remoteAddress;

            public SessionInitiationMessageServiceDispatcher(/*IServerReliableChannelBinder channelBinder,*/ SecuritySessionServerSettings settings, SecurityContextSecurityToken sessionToken, MessageFilter filter, EndpointAddress address)
            {
                _settings = settings;
                _sessionToken = sessionToken;
                _messageFilter = filter;
                _remoteAddress = address;
            }

            public Uri BaseAddress => throw new NotImplementedException();

            public Binding Binding => throw new NotImplementedException();

            public ServiceHostBase Host => throw new NotImplementedException();

            public AsyncLock AsyncLock { get; } = new AsyncLock();

            public IList<Type> SupportedChannelTypes => throw new NotImplementedException();

            /// <summary>
            /// ProcessMessage equivalent in WCF 
            /// </summary>
            /// <returns></returns>
            public async Task<IServiceChannelDispatcher> CreateServiceChannelDispatcherAsync(IChannel channel)
            {
                if (_sessionChannelDispatcher == null)
                {
                    using (await AsyncLock.TakeLockAsync())
                    {
                        if (_sessionChannelDispatcher == null)
                        {
                            if (!_settings.RemovePendingSession(_sessionToken.ContextId))
                            {
                                throw DiagnosticUtility.ExceptionUtility.ThrowHelperWarning(new CommunicationException(SR.Format(SR.SecuritySessionNotPending, _sessionToken.ContextId)));
                            }
                            ServerSecuritySessionChannel _replySessionChannelDispatcher = null;
                            if (_settings.AcceptorChannelType == typeof(IDuplexSessionChannel))
                            {
                                _replySessionChannelDispatcher = new ServerSecurityDuplexSessionChannel.
                                 ServerSecurityDuplexSessionChannelDispatcher(_settings, _sessionToken,
                                 null, _settings.SettingsLifetimeManager, channel, _remoteAddress);
<<<<<<< HEAD

                            }
                            else if (_settings.AcceptorChannelType == typeof(IReplyChannel))
=======
                               
                            }
                            else if(_settings.AcceptorChannelType == typeof(IReplyChannel))
>>>>>>> aef6888a
                            {
                                _replySessionChannelDispatcher = new ServerSecuritySimplexSessionChannel.
                                    SecurityReplySessionServiceChannelDispatcher(_settings, _sessionToken,
                                    null, _settings.SettingsLifetimeManager, channel, _remoteAddress);
                            }
                            await _replySessionChannelDispatcher.OpenAsync(ServiceDefaults.OpenTimeout);
<<<<<<< HEAD
                            _sessionChannelDispatcher = (IServiceChannelDispatcher)_replySessionChannelDispatcher;
=======
                            _sessionChannelDispatcher = (IServiceChannelDispatcher) _replySessionChannelDispatcher;
>>>>>>> aef6888a
                            _settings.AddSessionChannel(_sessionToken.ContextId, _replySessionChannelDispatcher, _messageFilter);
                        }
                    }
                }
                return _sessionChannelDispatcher;
            }
        }

        private interface IServerSecuritySessionChannel
        {
            void RenewSessionToken(SecurityContextSecurityToken newToken, SecurityContextSecurityToken supportingToken);
        }

        private abstract class ServerSecuritySessionChannel : /*ChannelBase,*/ IServerSecuritySessionChannel
        {
            private FaultCode _renewFaultCode;
            private FaultReason _renewFaultReason;
            private FaultCode _sessionAbortedFaultCode;
            private FaultReason _sessionAbortedFaultReason;

            // Double-checked locking pattern requires volatile for read/write synchronization
            private bool _areFaultCodesInitialized;
            //private readonly IServerReliableChannelBinder _channelBinder;
            private readonly SecurityProtocol _securityProtocol;

            // This is used to sign outgoing messages
            private SecurityContextSecurityToken _currentSessionToken;
            private readonly UniqueId _sessionId;

            // These are renewed tokens that have not been used as yet
            private readonly List<SecurityContextSecurityToken> _futureSessionTokens;
            private RequestContext _initialRequestContext;
            private bool _isInputClosed;
            private readonly MessageVersion _messageVersion;
            private readonly SecurityListenerSettingsLifetimeManager _settingsLifetimeManager;
            private bool _hasSecurityStateReference;

            protected ServerSecuritySessionChannel(SecuritySessionServerSettings settings,
                SecurityContextSecurityToken sessionToken,
                object listenerSecurityProtocolState,
                SecurityListenerSettingsLifetimeManager settingsLifetimeManager, EndpointAddress address)
            {
                Settings = settings;
                _messageVersion = settings.MessageVersion;
                // See issue #285
                // channelBinder.Faulted += this.OnInnerFaulted;
                _securityProtocol = Settings.SessionProtocolFactory.CreateSecurityProtocol(null, null, true, TimeSpan.Zero);
                if (!(_securityProtocol is IAcceptorSecuritySessionProtocol))
                {
                    Fx.Assert("Security protocol must be IAcceptorSecuritySessionProtocol.");
                    throw DiagnosticUtility.ExceptionUtility.ThrowHelperError(new InvalidOperationException(SR.Format(SR.ProtocolMisMatch, "IAcceptorSecuritySessionProtocol", GetType().ToString())));
                }
                _currentSessionToken = sessionToken;
                _sessionId = sessionToken.ContextId;
                _futureSessionTokens = new List<SecurityContextSecurityToken>(1);
                ((IAcceptorSecuritySessionProtocol)_securityProtocol).SetOutgoingSessionToken(sessionToken);
                ((IAcceptorSecuritySessionProtocol)_securityProtocol).SetSessionTokenAuthenticator(_sessionId, Settings.SessionTokenAuthenticator, Settings.SessionTokenResolver);
                _settingsLifetimeManager = settingsLifetimeManager;
                LocalAddress = address;
                LocalLock = new object();
            }

            protected SecuritySessionServerSettings Settings { get; }

            protected virtual bool CanDoSecurityCorrelation => false;

            internal TimeSpan InternalSendTimeout => ServiceDefaults.SendTimeout;

            public EndpointAddress LocalAddress { get; }

            public object LocalLock { get; }

            public CommunicationState State => Settings.WrapperCommunicationObj.State;

            internal SecurityProtocol SecurityProtocol => _securityProtocol;

            public virtual Task OpenAsync(TimeSpan timeout)
            {
                SecurityProtocol.OpenAsync(timeout);
                if (CanDoSecurityCorrelation)
                {
                    ((IAcceptorSecuritySessionProtocol)SecurityProtocol).ReturnCorrelationState = true;
                } // if an abort happened concurrently with the open, then return
                if (State == CommunicationState.Closed || State == CommunicationState.Closing)
                {
                    return Task.CompletedTask;
                }
                _settingsLifetimeManager.AddReference();
                _hasSecurityStateReference = true;
                return Task.CompletedTask;
            }

            protected virtual void AbortCore()
            {
                if (SecurityProtocol != null)
                {
                    TimeoutHelper timeout = new TimeoutHelper(ServiceDefaults.CloseTimeout);
                    SecurityProtocol.CloseAsync(true, timeout.RemainingTime());
                }
                Settings.SessionTokenCache.RemoveAllContexts(_currentSessionToken.ContextId);
                bool abortLifetimeManager = false;
                lock (LocalLock)
                {
                    if (_hasSecurityStateReference)
                    {
                        abortLifetimeManager = true;
                        _hasSecurityStateReference = false;
                    }
                }
                if (abortLifetimeManager)
                {
                    _settingsLifetimeManager.Abort();
                }
            }

            protected virtual async Task CloseCoreAsync(CancellationToken token)
            {
                try
                {
                    TimeoutHelper helper = new TimeoutHelper(ServiceDefaults.CloseTimeout);
                    if (SecurityProtocol != null)
                    {
                        await SecurityProtocol.CloseAsync(false, helper.RemainingTime());
                    }
                    bool closeLifetimeManager = false;
                    lock (LocalLock)
                    {
                        if (_hasSecurityStateReference)
                        {
                            closeLifetimeManager = true;
                            _hasSecurityStateReference = false;
                        }
                    }
                    if (closeLifetimeManager)
                    {
                        await _settingsLifetimeManager.CloseAsync(helper.RemainingTime());
                    }
                }
                catch (CommunicationObjectAbortedException)
                {
                    if (State != CommunicationState.Closed)
                    {
                        throw;
                    }
                    // a parallel thread aborted the channel. Ignore the exception
                }
                Settings.SessionTokenCache.RemoveAllContexts(_currentSessionToken.ContextId);
            }

            protected abstract void OnCloseMessageReceived(RequestContext requestContext, Message message, SecurityProtocolCorrelationState correlationState, CancellationToken token);

            protected abstract void OnCloseResponseMessageReceived(RequestContext requestContext, Message message, SecurityProtocolCorrelationState correlationState, TimeSpan timeout);

            public void RenewSessionToken(SecurityContextSecurityToken newToken, SecurityContextSecurityToken supportingToken)
            {
                ThrowIfClosedOrNotOpen();
                // enforce that the token being renewed is the current session token
                lock (LocalLock)
                {
                    if (supportingToken.ContextId != _currentSessionToken.ContextId || supportingToken.KeyGeneration != _currentSessionToken.KeyGeneration)
                    {
                        throw DiagnosticUtility.ExceptionUtility.ThrowHelperWarning(new MessageSecurityException(SR.Format(SR.CurrentSessionTokenNotRenewed, supportingToken.KeyGeneration, _currentSessionToken.KeyGeneration)));
                    }
                    if (_futureSessionTokens.Count == Settings.MaximumPendingKeysPerSession)
                    {
                        throw DiagnosticUtility.ExceptionUtility.ThrowHelperWarning(new MessageSecurityException(SR.TooManyPendingSessionKeys));
                    }
                    _futureSessionTokens.Add(newToken);
                }
                // SecurityTraceRecordHelper.TraceNewServerSessionKeyIssued(newToken, supportingToken, GetLocalUri());
            }

            //protected Uri GetLocalUri()
            //{
            //    if (_channelBinder.LocalAddress == null)
            //    {
            //        return null;
            //    }
            //    else
            //    {
            //        return _channelBinder.LocalAddress.Uri;
            //    }
            //}

            // TODO: Wire up the channel binder faults to call this.
            //private void OnInnerFaulted(IReliableChannelBinder sender, Exception exception)
            //{
            //    OnFaulted(exception);
            //}

            private SecurityContextSecurityToken GetSessionToken(SecurityMessageProperty securityProperty)
            {
                SecurityContextSecurityToken sct = (securityProperty.ProtectionToken != null) ? securityProperty.ProtectionToken.SecurityToken as SecurityContextSecurityToken : null;
                if (sct != null && sct.ContextId == _sessionId)
                {
                    return sct;
                }
                if (securityProperty.HasIncomingSupportingTokens)
                {
                    for (int i = 0; i < securityProperty.IncomingSupportingTokens.Count; ++i)
                    {
                        if (securityProperty.IncomingSupportingTokens[i].SecurityTokenAttachmentMode == SecurityTokenAttachmentMode.Endorsing)
                        {
                            sct = (securityProperty.IncomingSupportingTokens[i].SecurityToken as SecurityContextSecurityToken);
                            if (sct != null && sct.ContextId == _sessionId)
                            {
                                return sct;
                            }
                        }
                    }
                }
                return null;
            }

            private bool CheckIncomingToken(RequestContext requestContext, Message message, SecurityProtocolCorrelationState correlationState, TimeSpan timeout)
            {
                SecurityMessageProperty securityProperty = message.Properties.Security;
                // this is guaranteed to be non-null and matches the session ID since the binding checked it
                SecurityContextSecurityToken incomingToken = GetSessionToken(securityProperty);
                if (incomingToken == null)
                {
                    throw TraceUtility.ThrowHelperWarning(new MessageSecurityException(SR.NoSessionTokenPresentInMessage), message);
                }
                // the incoming token's key should have been issued within keyRenewalPeriod time in the past
                // if not, send back a renewal fault. However if this is a session close message then its ok to not require the client 
                // to renew the key in order to send the close.
                if (incomingToken.KeyExpirationTime < DateTime.UtcNow &&
                    message.Headers.Action != Settings.SecurityStandardsManager.SecureConversationDriver.CloseAction.Value)
                {
                    if (Settings.CanRenewSession)
                    {
                        SendRenewFault(requestContext, correlationState, timeout);
                        return false;
                    }
                    else
                    {
                        throw DiagnosticUtility.ExceptionUtility.ThrowHelperWarning(new Exception(SR.Format(SR.SecurityContextKeyExpired, incomingToken.ContextId, incomingToken.KeyGeneration)));
                    }
                }
                // this is a valid token. If it corresponds to a newly issued session token, make it the current
                // session token.
                lock (LocalLock)
                {
                    if (_futureSessionTokens.Count > 0 && incomingToken.KeyGeneration != _currentSessionToken.KeyGeneration)
                    {
                        bool changedCurrentSessionToken = false;
                        for (int i = 0; i < _futureSessionTokens.Count; ++i)
                        {
                            if (_futureSessionTokens[i].KeyGeneration == incomingToken.KeyGeneration)
                            {
                                // let the current token expire after KeyRollover time interval
                                DateTime keyRolloverTime = TimeoutHelper.Add(DateTime.UtcNow, Settings.KeyRolloverInterval);
                                Settings.SessionTokenCache.UpdateContextCachingTime(_currentSessionToken, keyRolloverTime);
                                _currentSessionToken = _futureSessionTokens[i];
                                _futureSessionTokens.RemoveAt(i);
                                ((IAcceptorSecuritySessionProtocol)SecurityProtocol).SetOutgoingSessionToken(_currentSessionToken);
                                changedCurrentSessionToken = true;
                                break;
                            }
                        }
                        if (changedCurrentSessionToken)
                        {
                            // SecurityTraceRecordHelper.TraceServerSessionKeyUpdated(this.currentSessionToken, GetLocalUri());
                            // remove all renewed tokens that will never be used.
                            for (int i = 0; i < _futureSessionTokens.Count; ++i)
                            {
                                Settings.SessionTokenCache.RemoveContext(_futureSessionTokens[i].ContextId, _futureSessionTokens[i].KeyGeneration);
                            }
                            _futureSessionTokens.Clear();
                        }
                    }
                }

                return true;
            }

            public RequestContext ReceiveRequest(RequestContext initialRequestContext)
            {
                return ReceiveRequest(ServiceDefaults.ReceiveTimeout, initialRequestContext);
            }

            public RequestContext ReceiveRequest(TimeSpan timeout, RequestContext initialRequestContext)
            {
                _initialRequestContext = initialRequestContext;
                if (TryReceiveRequest(timeout, out RequestContext requestContext))
                {
                    return requestContext;
                }
                else
                {
                    throw DiagnosticUtility.ExceptionUtility.ThrowHelperError(new TimeoutException());
                }
            }

            public bool TryReceiveRequest(TimeSpan timeout, out RequestContext requestContext)
            {
                ThrowIfFaulted();
                TimeoutHelper timeoutHelper = new TimeoutHelper(timeout);
                while (true)
                {
                    if (_isInputClosed || State == CommunicationState.Faulted)
                    {
                        break;
                    }
                    if (timeoutHelper.RemainingTime() == TimeSpan.Zero)
                    {
                        requestContext = null;
                        return false;
                    }

                    RequestContext innerRequestContext;
                    if (_initialRequestContext != null)
                    {
                        innerRequestContext = _initialRequestContext;
                        _initialRequestContext = null;
                    }
                    else
                    {
                        requestContext = null;
                        return false;
                    }
                    if (innerRequestContext == null)
                    {
                        // the channel could have been aborted or closed
                        break;
                    }
                    if (_isInputClosed && innerRequestContext.RequestMessage != null)
                    {
                        Message message = innerRequestContext.RequestMessage;
                        try
                        {
                            ProtocolException error = ProtocolException.ReceiveShutdownReturnedNonNull(message);
                            throw TraceUtility.ThrowHelperWarning(error, message);
                        }
                        finally
                        {
                            message.Close();
                            innerRequestContext.Abort();
                        }
                    }

                    Message requestMessage = ProcessRequestContext(innerRequestContext, timeoutHelper.RemainingTime(), out SecurityProtocolCorrelationState correlationState, out _);
                    if (requestMessage != null)
                    {
                        requestContext = new SecuritySessionRequestContext(innerRequestContext, requestMessage, correlationState, this);
                        return true;
                    }
                }
                ThrowIfFaulted();
                requestContext = null;
                return true;
            }

            private void ThrowIfFaulted()
            {
                Settings.WrapperCommunicationObj.ThrowIfFaulted();
            }

            //public override T GetProperty<T>()
            //{
            //    if (typeof(T) == typeof(FaultConverter) && (this.channelBinder != null))
            //    {
            //        return new SecurityChannelFaultConverter(this.channelBinder.Channel) as T;
            //    }

            //    T result = base.GetProperty<T>();
            //    if ((result == null) && (channelBinder != null) && (channelBinder.Channel != null))
            //    {
            //        result = channelBinder.Channel.GetProperty<T>();
            //    }

            //    return result;
            //}

            private void SendFaultIfRequired(Exception e, Message unverifiedMessage, RequestContext requestContext, TimeSpan timeout)
            {
                try
                {
                    MessageFault fault = SecurityUtils.CreateSecurityMessageFault(e, SecurityProtocol.SecurityProtocolFactory.StandardsManager);
                    if (fault == null)
                    {
                        return;
                    }
                    TimeoutHelper timeoutHelper = new TimeoutHelper(timeout);
                    try
                    {
                        using (Message faultMessage = Message.CreateMessage(unverifiedMessage.Version, fault, unverifiedMessage.Version.Addressing.DefaultFaultAction))
                        {
                            if (unverifiedMessage.Headers.MessageId != null)
                            {
                                faultMessage.InitializeReply(unverifiedMessage);
                            }

                            requestContext.ReplyAsync(faultMessage, timeoutHelper.GetCancellationToken());
                            requestContext.CloseAsync(timeoutHelper.GetCancellationToken());
                        }
                    }
                    catch (CommunicationException ex)
                    {
                        DiagnosticUtility.TraceHandledException(ex, TraceEventType.Information);
                    }
                    catch (TimeoutException ex)
                    {
                        //if (TD.CloseTimeoutIsEnabled())
                        //{
                        //    TD.CloseTimeout(e.Message);
                        //}
                        DiagnosticUtility.TraceHandledException(ex, TraceEventType.Information);
                    }
                }
                finally
                {
                    unverifiedMessage.Close();
                    requestContext.Abort();
                }
            }

            private bool ShouldWrapException(Exception e)
            {
                return ((e is FormatException) || (e is XmlException));
            }

            private Message ProcessRequestContext(RequestContext requestContext, TimeSpan timeout, out SecurityProtocolCorrelationState correlationState, out bool isSecurityProcessingFailure)
            {
                correlationState = null;
                isSecurityProcessingFailure = false;
                if (requestContext == null)
                {
                    return null;
                }

                Message result = null;
                Message message = requestContext.RequestMessage;
                bool cleanupContextState = true;
                try
                {
                    TimeoutHelper timeoutHelper = new TimeoutHelper(timeout);
                    Message unverifiedMessage = message;
                    Exception securityException = null;
                    try
                    {
                        correlationState = VerifyIncomingMessage(ref message, timeoutHelper.RemainingTime());
                        // message.Properties.Security
                    }
                    catch (MessageSecurityException e)
                    {
                        isSecurityProcessingFailure = true;
                        securityException = e;
                        throw;
                    }
                    if (securityException != null)
                    {
                        // SendFaultIfRequired closes the unverified message and context
                        SendFaultIfRequired(securityException, unverifiedMessage, requestContext, timeoutHelper.RemainingTime());
                        cleanupContextState = false;
                        return null;
                    }
                    else if (CheckIncomingToken(requestContext, message, correlationState, timeoutHelper.RemainingTime()))
                    {
                        if (message.Headers.Action == Settings.SecurityStandardsManager.SecureConversationDriver.CloseAction.Value)
                        {
                            //  SecurityTraceRecordHelper.TraceServerSessionCloseReceived(this.currentSessionToken, GetLocalUri());
                            _isInputClosed = true;
                            // OnCloseMessageReceived is responsible for closing the message and requestContext if required.
                            OnCloseMessageReceived(requestContext, message, correlationState, timeoutHelper.GetCancellationToken());
                            correlationState = null;
                        }
                        else if (message.Headers.Action == Settings.SecurityStandardsManager.SecureConversationDriver.CloseResponseAction.Value)
                        {
                            // SecurityTraceRecordHelper.TraceServerSessionCloseResponseReceived(this.currentSessionToken, GetLocalUri());
                            _isInputClosed = true;
                            // OnCloseResponseMessageReceived is responsible for closing the message and requestContext if required.
                            OnCloseResponseMessageReceived(requestContext, message, correlationState, timeoutHelper.RemainingTime());
                            correlationState = null;
                        }
                        else
                        {
                            result = message;
                        }
                        cleanupContextState = false;
                    }
                }
                catch (Exception e)
                {
                    if ((e is CommunicationException) || (e is TimeoutException) || (Fx.IsFatal(e)) || !ShouldWrapException(e))
                    {
                        throw;
                    }
                    throw DiagnosticUtility.ExceptionUtility.ThrowHelperWarning(new MessageSecurityException(SR.MessageSecurityVerificationFailed, e));
                }
                finally
                {
                    if (cleanupContextState)
                    {
                        if (requestContext.RequestMessage != null)
                        {
                            requestContext.RequestMessage.Close();
                        }
                        requestContext.Abort();
                    }
                }

                return result;
            }

            internal void CheckOutgoingToken()
            {
                lock (LocalLock)
                {
                    if (_currentSessionToken.KeyExpirationTime < DateTime.UtcNow)
                    {
                        throw DiagnosticUtility.ExceptionUtility.ThrowHelperError(new Exception(SR.SecuritySessionKeyIsStale));
                    }
                }
            }

            internal void SecureApplicationMessage(ref Message message, SecurityProtocolCorrelationState correlationState, CancellationToken token)
            {
                ThrowIfFaulted();
                ThrowIfClosedOrNotOpen();
                CheckOutgoingToken();
                message = SecurityProtocol.SecureOutgoingMessage(message, token);
            }

            private void ThrowIfClosedOrNotOpen()
            {
                //throw new NotImplementedException();
            }

            internal SecurityProtocolCorrelationState VerifyIncomingMessage(ref Message message, TimeSpan timeout)
            {
                return SecurityProtocol.VerifyIncomingMessage(ref message, timeout, null);
            }

            private void PrepareReply(Message request, Message reply)
            {
                if (request.Headers.ReplyTo != null)
                {
                    request.Headers.ReplyTo.ApplyTo(reply);
                }
                else if (request.Headers.From != null)
                {
                    request.Headers.From.ApplyTo(reply);
                }
                if (request.Headers.MessageId != null)
                {
                    reply.Headers.RelatesTo = request.Headers.MessageId;
                }
                //TraceUtility.CopyActivity(request, reply);
                //if (TraceUtility.PropagateUserActivity || TraceUtility.ShouldPropagateActivity)
                //{
                //    TraceUtility.AddActivityHeader(reply);
                //}
            }

            protected void InitializeFaultCodesIfRequired()
            {
                if (!_areFaultCodesInitialized)
                {
                    lock (LocalLock)
                    {
                        if (!_areFaultCodesInitialized)
                        {
                            SecurityStandardsManager standardsManager = SecurityProtocol.SecurityProtocolFactory.StandardsManager;
                            SecureConversationDriver scDriver = standardsManager.SecureConversationDriver;
                            _renewFaultCode = FaultCode.CreateSenderFaultCode(scDriver.RenewNeededFaultCode.Value, scDriver.Namespace.Value);
                            _renewFaultReason = new FaultReason(SR.SecurityRenewFaultReason, System.Globalization.CultureInfo.InvariantCulture);
                            _sessionAbortedFaultCode = FaultCode.CreateSenderFaultCode(DotNetSecurityStrings.SecuritySessionAbortedFault, DotNetSecurityStrings.Namespace);
                            _sessionAbortedFaultReason = new FaultReason(SR.SecuritySessionAbortedFaultReason, System.Globalization.CultureInfo.InvariantCulture);
                            _areFaultCodesInitialized = true;
                        }
                    }
                }
            }

            [System.Diagnostics.CodeAnalysis.SuppressMessage("Design", "CA1031:Do not catch general exception types", Justification = "General exception types are not being caught")]
            private void SendRenewFault(RequestContext requestContext, SecurityProtocolCorrelationState correlationState, TimeSpan timeout)
            {
                Message message = requestContext.RequestMessage;
                try
                {
                    InitializeFaultCodesIfRequired();
                    MessageFault renewFault = MessageFault.CreateFault(_renewFaultCode, _renewFaultReason);
                    Message response;
                    if (message.Headers.MessageId != null)
                    {
                        response = Message.CreateMessage(message.Version, renewFault, DotNetSecurityStrings.SecuritySessionFaultAction);
                        response.InitializeReply(message);
                    }
                    else
                    {
                        response = Message.CreateMessage(message.Version, renewFault, DotNetSecurityStrings.SecuritySessionFaultAction);
                    }
                    try
                    {
                        PrepareReply(message, response);
                        TimeoutHelper timeoutHelper = new TimeoutHelper(timeout);
                        response = SecurityProtocol.SecureOutgoingMessage(response, timeoutHelper.GetCancellationToken());
                        response.Properties.AllowOutputBatching = false;
                        var messageTask = SendMessageAsync(requestContext, response, timeoutHelper.GetCancellationToken());
                        messageTask.GetAwaiter().GetResult();
                    }
                    finally
                    {
                        response.Close();
                    }
                    //  SecurityTraceRecordHelper.TraceSessionRenewalFaultSent(this.currentSessionToken, GetLocalUri(), message);
                }
                catch (CommunicationException/* e*/)
                {
                    //SecurityTraceRecordHelper.TraceRenewFaultSendFailure(this.currentSessionToken, GetLocalUri(), e);
                }
                catch (TimeoutException/* e*/)
                {
                    // SecurityTraceRecordHelper.TraceRenewFaultSendFailure(this.currentSessionToken, GetLocalUri(), e);
                }
            }

            private Message ProcessCloseRequest(Message request)
            {
                RequestSecurityToken rst;
                XmlDictionaryReader bodyReader = request.GetReaderAtBodyContents();
                using (bodyReader)
                {
                    rst = Settings.SecurityStandardsManager.TrustDriver.CreateRequestSecurityToken(bodyReader);
                    request.ReadFromBodyContentsToEnd(bodyReader);
                }
                if (rst.RequestType != null && rst.RequestType != Settings.SecurityStandardsManager.TrustDriver.RequestTypeClose)
                {
                    throw TraceUtility.ThrowHelperWarning(new MessageSecurityException(SR.Format(SR.InvalidRstRequestType, rst.RequestType)), request);
                }
                if (rst.CloseTarget == null)
                {
                    throw TraceUtility.ThrowHelperWarning(new MessageSecurityException(SR.NoCloseTargetSpecified), request);
                }
                if (!(rst.CloseTarget is SecurityContextKeyIdentifierClause sctSkiClause) || !SecuritySessionSecurityTokenAuthenticator.DoesSkiClauseMatchSigningToken(sctSkiClause, request))
                {
                    throw TraceUtility.ThrowHelperWarning(new MessageSecurityException(SR.Format(SR.BadCloseTarget, rst.CloseTarget)), request);
                }
                RequestSecurityTokenResponse rstr = new RequestSecurityTokenResponse(Settings.SecurityStandardsManager)
                {
                    Context = rst.Context,
                    IsRequestedTokenClosed = true
                };
                rstr.MakeReadOnly();
                BodyWriter bodyWriter = rstr;
                if (Settings.SecurityStandardsManager.MessageSecurityVersion.TrustVersion == TrustVersion.WSTrust13)
                {
                    List<RequestSecurityTokenResponse> rstrList = new List<RequestSecurityTokenResponse>(1)
                    {
                        rstr
                    };
                    RequestSecurityTokenResponseCollection rstrc = new RequestSecurityTokenResponseCollection(rstrList, Settings.SecurityStandardsManager);
                    bodyWriter = rstrc;
                }
                Message response = Message.CreateMessage(request.Version, ActionHeader.Create(Settings.SecurityStandardsManager.SecureConversationDriver.CloseResponseAction, request.Version.Addressing), bodyWriter);
                PrepareReply(request, response);
                return response;
            }

            internal Message CreateCloseResponse(Message message, SecurityProtocolCorrelationState correlationState, CancellationToken token)
            {
                using (message)
                {
                    Message response = ProcessCloseRequest(message);
                    response = SecurityProtocol.SecureOutgoingMessage(response, token);
                    response.Properties.AllowOutputBatching = false;
                    return response;
                }
            }

            internal void TraceSessionClosedResponseSuccess()
            {
                // SecurityTraceRecordHelper.TraceSessionClosedResponseSent(this.currentSessionToken, GetLocalUri());
            }

            internal void TraceSessionClosedResponseFailure(Exception e)
            {
                // SecurityTraceRecordHelper.TraceSessionClosedResponseSendFailure(this.currentSessionToken, GetLocalUri(), e);
            }

            internal void TraceSessionClosedSuccess()
            {
                //  SecurityTraceRecordHelper.TraceSessionClosedSent(this.currentSessionToken, GetLocalUri());
            }

            internal void TraceSessionClosedFailure(Exception e)
            {
                //  SecurityTraceRecordHelper.TraceSessionCloseSendFailure(this.currentSessionToken, GetLocalUri(), e);
            }

            // SendCloseResponse closes the message and underlying context if the operation completes successfully
            protected async Task SendCloseResponseAsync(RequestContext requestContext, Message closeResponse, CancellationToken token)
            {
                try
                {
                    using (closeResponse)
                    {
<<<<<<< HEAD
                        await SendMessageAsync(requestContext, closeResponse, token);
=======
                       await SendMessageAsync(requestContext, closeResponse, token);
>>>>>>> aef6888a
                    }

                    TraceSessionClosedResponseSuccess();
                }
                catch (CommunicationException e)
                {
                    TraceSessionClosedResponseFailure(e);
                }
                catch (TimeoutException e)
                {
                    TraceSessionClosedResponseFailure(e);
                }
            }

            internal Message CreateCloseMessage(CancellationToken token)
            {
                RequestSecurityToken rst = new RequestSecurityToken(Settings.SecurityStandardsManager)
                {
                    RequestType = Settings.SecurityStandardsManager.TrustDriver.RequestTypeClose,
                    CloseTarget = Settings.IssuedSecurityTokenParameters.CreateKeyIdentifierClause(_currentSessionToken, SecurityTokenReferenceStyle.External)
                };
                rst.MakeReadOnly();
                Message closeMessage = Message.CreateMessage(_messageVersion, ActionHeader.Create(Settings.SecurityStandardsManager.SecureConversationDriver.CloseAction, _messageVersion.Addressing), rst);
                RequestReplyCorrelator.PrepareRequest(closeMessage);
                if (LocalAddress != null)
                {
                    closeMessage.Headers.ReplyTo = LocalAddress;
                }
                else
                {
                    if (closeMessage.Version.Addressing == AddressingVersion.WSAddressing10)
                    {
                        closeMessage.Headers.ReplyTo = null;
                    }
                    else if (closeMessage.Version.Addressing == AddressingVersion.WSAddressingAugust2004)
                    {
                        closeMessage.Headers.ReplyTo = EndpointAddress.AnonymousAddress;
                    }
                    else
                    {
                        throw DiagnosticUtility.ExceptionUtility.ThrowHelperError(
                            new ProtocolException(SR.Format(SR.AddressingVersionNotSupported, closeMessage.Version.Addressing)));
                    }
                }
                SecurityProtocol.SecureOutgoingMessage(closeMessage, token);
                closeMessage.Properties.AllowOutputBatching = false;
                return closeMessage;
            }

            protected async Task SendCloseAsync(CancellationToken token)
            {
                try
                {
                    using (Message closeMessage = CreateCloseMessage(token))
                    {
                        await SendMessageAsync(null, closeMessage, token);
                    }
                    TraceSessionClosedSuccess();
                }
                catch (CommunicationException e)
                {
                    TraceSessionClosedFailure(e);
                }
                catch (TimeoutException e)
                {
                    TraceSessionClosedFailure(e);
                }
            }

            protected async Task SendMessageAsync(RequestContext requestContext, Message message, CancellationToken token)
            {
                if (requestContext != null)
                {
                    await requestContext.ReplyAsync(message, token);
                    await requestContext.CloseAsync(token);
                }
            }

            internal virtual void OnFaulted(Exception ex)
            {
                Settings.WrapperCommunicationObj.Fault(ex);
            }

            protected class SoapSecurityInputSession : ISecureConversationSession, IInputSession
            {
                private readonly ServerSecuritySessionChannel _channel;
                private readonly UniqueId _securityContextTokenId;
                private readonly SecurityKeyIdentifierClause _sessionTokenIdentifier;
                private readonly SecurityStandardsManager _standardsManager;

                public SoapSecurityInputSession(SecurityContextSecurityToken sessionToken,
                    SecuritySessionServerSettings settings, ServerSecuritySessionChannel channel)
                {
                    _channel = channel;
                    _securityContextTokenId = sessionToken.ContextId;
                    Claim identityClaim = SecurityUtils.GetPrimaryIdentityClaim(sessionToken.AuthorizationPolicies);
                    if (identityClaim != null)
                    {
                        RemoteIdentity = EndpointIdentity.CreateIdentity(identityClaim);
                    }
                    _sessionTokenIdentifier = settings.IssuedSecurityTokenParameters.CreateKeyIdentifierClause(sessionToken, SecurityTokenReferenceStyle.External);
                    _standardsManager = settings.SessionProtocolFactory.StandardsManager;
                }

                public string Id => _securityContextTokenId.ToString();

                public EndpointIdentity RemoteIdentity { get; }

                public void WriteSessionTokenIdentifier(XmlDictionaryWriter writer)
                {
                    _standardsManager.SecurityTokenSerializer.WriteKeyIdentifierClause(writer, _sessionTokenIdentifier);
                }

                public bool TryReadSessionTokenIdentifier(XmlReader reader)
                {
                    if (!_standardsManager.SecurityTokenSerializer.CanReadKeyIdentifierClause(reader))
                    {
                        return false;
                    }
                    return _standardsManager.SecurityTokenSerializer.ReadKeyIdentifierClause(reader) is SecurityContextKeyIdentifierClause incomingTokenIdentifier && incomingTokenIdentifier.Matches(_securityContextTokenId, null);
                }
            }
        }

        private abstract class ServerSecuritySimplexSessionChannel : ServerSecuritySessionChannel
        {
            private readonly SoapSecurityInputSession _session;
            private bool _receivedClose;
            private bool _canSendCloseResponse;
            private bool _sentCloseResponse;
            private RequestContext _closeRequestContext;
            private Message _closeResponse;

            public ServerSecuritySimplexSessionChannel(
                SecuritySessionServerSettings settings,
                SecurityContextSecurityToken sessionToken,
                object listenerSecurityState, SecurityListenerSettingsLifetimeManager settingsLifetimeManager, EndpointAddress address)
                : base(settings, sessionToken, listenerSecurityState, settingsLifetimeManager, address)
            {
                _session = new SoapSecurityInputSession(sessionToken, settings, this);
            }

            public IInputSession Session => _session;

            private void CleanupPendingCloseState()
            {
                lock (LocalLock)
                {
                    if (_closeResponse != null)
                    {
                        _closeResponse.Close();
                        _closeResponse = null;
                    }
                    if (_closeRequestContext != null)
                    {
                        _closeRequestContext.Abort();
                        _closeRequestContext = null;
                    }
                }
            }

            protected override void AbortCore()
            {
                base.AbortCore();
                Settings.RemoveSessionChannel(_session.Id);
                CleanupPendingCloseState();
            }

            protected override async Task CloseCoreAsync(CancellationToken token)
            {
                await base.CloseCoreAsync(token);
                Settings.RemoveSessionChannel(_session.Id);
            }

            public virtual Task CloseAsync(CancellationToken token)
            {
                return OnCloseAsync(token);
            }
            protected async Task OnCloseAsync(CancellationToken token)
            {
                // send a close response if one was not sent yet
                bool wasAborted = await SendCloseResponseOnCloseIfRequiredAsync(token);
                if (wasAborted)
                {
                    return;
                }
                await CloseCoreAsync(token);
            }

            private bool ShouldSendCloseResponseOnClose(out RequestContext pendingCloseRequestContext, out Message pendingCloseResponse)
            {
                bool sendCloseResponse = false;
                lock (LocalLock)
                {
                    _canSendCloseResponse = true;
                    if (!_sentCloseResponse && _receivedClose && _closeResponse != null)
                    {
                        _sentCloseResponse = true;
                        sendCloseResponse = true;
                        pendingCloseRequestContext = _closeRequestContext;
                        pendingCloseResponse = _closeResponse;
                        _closeResponse = null;
                        _closeRequestContext = null;
                    }
                    else
                    {
                        _canSendCloseResponse = false;
                        pendingCloseRequestContext = null;
                        pendingCloseResponse = null;
                    }
                }
                return sendCloseResponse;
            }

            private async Task<bool> SendCloseResponseOnCloseIfRequiredAsync(CancellationToken token)
            {
                bool aborted = false;
                bool sendCloseResponse = ShouldSendCloseResponseOnClose(out RequestContext pendingCloseRequestContext, out Message pendingCloseResponse);
                bool cleanupCloseState = true;
                if (sendCloseResponse)
                {
                    try
                    {
                        await SendCloseResponseAsync(pendingCloseRequestContext, pendingCloseResponse, token);
                        // this.inputSessionClosedHandle.Set();
                        cleanupCloseState = false;
                    }
                    catch (CommunicationObjectAbortedException)
                    {
                        if (State != CommunicationState.Closed)
                        {
                            throw;
                        }
                        aborted = true;
                    }
                    finally
                    {
                        if (cleanupCloseState)
                        {
                            if (pendingCloseResponse != null)
                            {
                                pendingCloseResponse.Close();
                            }
                            if (pendingCloseRequestContext != null)
                            {
                                pendingCloseRequestContext.Abort();
                            }
                        }
                    }
                }

                return aborted;
            }

            protected override void OnCloseResponseMessageReceived(RequestContext requestContext, Message message, SecurityProtocolCorrelationState correlationState, TimeSpan timeout)
            {
                // we dont expect a close-response for non-duplex security session
                message.Close();
                requestContext.Abort();
                Fault(new ProtocolException(SR.UnexpectedSecuritySessionCloseResponse));
            }

            private void Fault(ProtocolException protocolException)
            {
                AbortCore();
                OnFaulted(protocolException);
            }

            protected override void OnCloseMessageReceived(RequestContext requestContext, Message message, SecurityProtocolCorrelationState correlationState, CancellationToken token)
            {
                if (State == CommunicationState.Created)
                {
                    Fx.Assert("ServerSecuritySimplexSessionChannel.OnCloseMessageReceived (this.State == Created)");
                    throw DiagnosticUtility.ExceptionUtility.ThrowHelperError(new InvalidOperationException(SR.Format(SR.ServerReceivedCloseMessageStateIsCreated, GetType().ToString())));
                }
                if (SendCloseResponseOnCloseReceivedIfRequiredAsync(requestContext, message, correlationState, token).Result)
                {
<<<<<<< HEAD
                    // inputSessionClosedHandle.Set();
=======
                  // inputSessionClosedHandle.Set();
>>>>>>> aef6888a
                }
            }

            private async Task<bool> SendCloseResponseOnCloseReceivedIfRequiredAsync(RequestContext requestContext, Message message, SecurityProtocolCorrelationState correlationState, CancellationToken token)
            {
                bool sendCloseResponse = false;
                //  ServiceModelActivity activity = DiagnosticUtility.ShouldUseActivity ? TraceUtility.ExtractActivity(message) : null;
                bool cleanupContext = true;
                try
                {
                    Message localCloseResponse = null;
                    lock (LocalLock)
                    {
                        if (!_receivedClose)
                        {
                            _receivedClose = true;
                            localCloseResponse = CreateCloseResponse(message, correlationState, token);
                            if (_canSendCloseResponse)
                            {
                                _sentCloseResponse = true;
                                sendCloseResponse = true;
                            }
                            else
                            {
                                // save the close requestContext to reply later
                                _closeRequestContext = requestContext;
                                _closeResponse = localCloseResponse;
                                cleanupContext = false;
                            }
                        }
                    }
                    if (sendCloseResponse)
                    {
                        await SendCloseResponseAsync(requestContext, localCloseResponse, token);
                        cleanupContext = false;
                    }
                    else if (cleanupContext)
                    {
                        await requestContext.CloseAsync(token);
                        cleanupContext = false;
                    }
                    return sendCloseResponse;
                }
                finally
                {
                    message.Close();
                    if (cleanupContext)
                    {
                        requestContext.Abort();
                    }
                    //if (DiagnosticUtility.ShouldUseActivity && (activity != null))
                    //{
                    //    activity.Stop();
                    //}
                }
            }

            //Renamed SecurityReplySessionChannel => SecurityReplySessionServiceChannelDispatcher (implementd IServiceChannelDispatcher)
            public class SecurityReplySessionServiceChannelDispatcher : ServerSecuritySimplexSessionChannel, IServiceChannelDispatcher, IReplySessionChannel
            {
                private readonly IServiceProvider _serviceProvider;
                private volatile IServiceChannelDispatcher _channelDispatcher;
                public SecurityReplySessionServiceChannelDispatcher(
                    SecuritySessionServerSettings settings,
                    SecurityContextSecurityToken sessionToken,
                    object listenerSecurityState, SecurityListenerSettingsLifetimeManager settingsLifetimeManager
                    , IChannel channel, EndpointAddress address)
                    : base(settings,
                          sessionToken, listenerSecurityState, settingsLifetimeManager, address)
                {
                    IncomingChannel = (IReplyChannel)channel;
                    _serviceProvider = IncomingChannel.GetProperty<IServiceScopeFactory>().CreateScope().ServiceProvider;
                }

                public IReplyChannel IncomingChannel { get; set; }

                public IServiceChannelDispatcher ChannelDispatcher { get => throw new NotImplementedException(); set => throw new NotImplementedException(); }

                protected override bool CanDoSecurityCorrelation => true;

#pragma warning disable CS0067 // The event is never used - see issue #287
                public event EventHandler Closed;
                public event EventHandler Closing;
                public event EventHandler Faulted;
                public event EventHandler Opened;
                public event EventHandler Opening;
#pragma warning restore CS0067 // The event is never used

                public void Abort()
                {
                    base.AbortCore();
                }

                public Task CloseAsync()
                {
                    TimeoutHelper helper = new TimeoutHelper(ServiceDefaults.CloseTimeout);
                    return CloseAsync(helper.GetCancellationToken());
                }

                public override Task CloseAsync(CancellationToken token)
                {
                    base.CloseAsync(token);
                    return Task.CompletedTask;
                }

                public Task DispatchAsync(RequestContext context)
                {
                    RequestContext securityRequestContext = ReceiveRequest(context);
                    return _channelDispatcher.DispatchAsync(securityRequestContext);
                }

                public Task DispatchAsync(Message message)
                {
                    throw new NotImplementedException();
                }

                public T GetProperty<T>() where T : class
                {
                    T tObj = _serviceProvider.GetService<T>();
                    if (tObj == null)
                    {
                        return IncomingChannel.GetProperty<T>();
                    }
                    else
                    {
                        return tObj;
                    }
                }

                public Task OpenAsync()
                {
                    return Task.CompletedTask;
                }

                public override async Task OpenAsync(TimeSpan timeout)
                {
                    await base.OpenAsync(timeout);
                    _channelDispatcher = await Settings.SecurityServiceDispatcher.
                        GetInnerServiceChannelDispatcher(this);
                }

                public Task OpenAsync(CancellationToken token)
                {
                    return Task.CompletedTask;
                }
            }
        }

        private class ServerSecurityDuplexSessionChannel : ServerSecuritySessionChannel //, IDuplexSessionChannel 
        {
            private SoapSecurityServerDuplexSession _session;
            private bool _isInputClosed;
            private bool _isOutputClosed;
            private bool _sentClose;
            private bool _receivedClose;
            private RequestContext _closeRequestContext;
            private Message _closeResponseMessage;
            private InterruptibleWaitObject _outputSessionCloseHandle = new InterruptibleWaitObject(true);
            private InterruptibleWaitObject _inputSessionCloseHandle = new InterruptibleWaitObject(false);
            private DuplexCommunication _duplexCommObj;
            private IDuplexSessionChannel _duplexSessionChannel;

            public ServerSecurityDuplexSessionChannel(
                SecuritySessionServerSettings settings,
                SecurityContextSecurityToken sessionToken,
                object listenerSecurityState, SecurityListenerSettingsLifetimeManager settingsLifetimeManager, EndpointAddress address, IChannel channel)
                : base(settings,
                      sessionToken, listenerSecurityState, settingsLifetimeManager, address)
            {
                _session = new SoapSecurityServerDuplexSession(sessionToken, settings, this);
                _duplexCommObj = new DuplexCommunication();
<<<<<<< HEAD
                _duplexSessionChannel = (IDuplexSessionChannel)channel;
=======
                _duplexSessionChannel = (IDuplexSessionChannel) channel;
>>>>>>> aef6888a
            }

            public EndpointAddress RemoteAddress
            {
                get
                {
                    return LocalAddress;
                }
            }

            public Uri Via
            {
                get
                {
                    return RemoteAddress.Uri;
                }
            }

            public IDuplexSession Session
            {
                get
                {
                    return _session;
                }
            }

            protected override void AbortCore()
            {
                _duplexSessionChannel.Abort();
                base.AbortCore();
                Settings.RemoveSessionChannel(_session.Id);
                CleanupPendingCloseState();
                _inputSessionCloseHandle.Abort(_duplexCommObj);
                _outputSessionCloseHandle.Abort(_duplexCommObj);
            }

            private void CleanupPendingCloseState()
            {
                lock (LocalLock)
                {
                    if (this._closeResponseMessage != null)
                    {
                        _closeResponseMessage.Close();
                        _closeResponseMessage = null;
                    }
                    if (_closeRequestContext != null)
                    {
                        _closeRequestContext.Abort();
                        _closeRequestContext = null;
                    }
                }
            }

            public void Abort()
            {
                AbortCore();
            }

            public Task CloseAsync()
            {
                return CloseAsync(new TimeoutHelper(ServiceDefaults.CloseTimeout).GetCancellationToken());
            }

            public async Task CloseAsync(CancellationToken token)
            {
                // step 1: close output session
                await CloseOutputSessionAsync(token);

                // if the channel was aborted while closing the output session, return
                if (State == CommunicationState.Closed)
                {
                    return;
                }
                // step 2: wait for input session to be closed
<<<<<<< HEAD

                bool wasAborted;
                bool didInputSessionClose;
                (didInputSessionClose, wasAborted) = await WaitForInputSessionCloseAsync(ServiceDefaults.CloseTimeout);
=======
                
                bool wasAborted;
                bool didInputSessionClose;
                (didInputSessionClose,wasAborted) = await WaitForInputSessionCloseAsync(ServiceDefaults.CloseTimeout);
>>>>>>> aef6888a
                if (wasAborted)
                {
                    return;
                }
                if (!didInputSessionClose)
                {
                    throw DiagnosticUtility.ExceptionUtility.ThrowHelperWarning(new TimeoutException(SR.Format(SR.ServiceSecurityCloseTimeout, ServiceDefaults.CloseTimeout)));
                }

                // wait for any concurrent CloseOutputSessions to finish
                bool didOutputSessionClose;
<<<<<<< HEAD
                (didOutputSessionClose, wasAborted) = await WaitForOutputSessionCloseAsync(ServiceDefaults.CloseTimeout);
=======
                (didOutputSessionClose, wasAborted) =  await WaitForOutputSessionCloseAsync(ServiceDefaults.CloseTimeout);
>>>>>>> aef6888a
                if (wasAborted)
                {
                    return;
                }

                if (!didOutputSessionClose)
                {
                    throw DiagnosticUtility.ExceptionUtility.ThrowHelperWarning(new TimeoutException(SR.Format(SR.ServiceSecurityCloseOutputSessionTimeout, ServiceDefaults.CloseTimeout)));
                }
                await CloseDuplexSessionChannelAsync(token);
                await CloseCoreAsync(token);
                Settings.RemoveSessionChannel(_session.Id);
            }

            private async Task CloseDuplexSessionChannelAsync(CancellationToken token)
            {
                TimeoutHelper timeoutHelper = new TimeoutHelper(TimeSpan.FromMinutes(30));
                await ((ISessionChannel<IDuplexSession>)_duplexSessionChannel).Session.CloseOutputSessionAsync(timeoutHelper.GetCancellationToken());
<<<<<<< HEAD

=======
               
>>>>>>> aef6888a
                TimeSpan iterationTimeout = timeoutHelper.RemainingTime();
                bool lastIteration = (iterationTimeout == TimeSpan.Zero);

                while (true)
                {
                    Message message = null;
                    bool receiveThrowing = true;
                    try
                    {
                        (Message receiveMessage, bool success) = await _duplexSessionChannel.TryReceiveAsync(timeoutHelper.GetCancellationToken());

                        receiveThrowing = false;
                        if (success && receiveMessage == null)
                        {
                            await _duplexSessionChannel.CloseAsync(timeoutHelper.GetCancellationToken());
                            return;
                        }
                    }
                    catch (Exception e)
                    {
                        if (Fx.IsFatal(e))
                            throw;

                        if (receiveThrowing)
                        {
                            receiveThrowing = false;
                        }
                        else
                        {
                            throw;
                        }
                    }
                    finally
                    {
                        if (message != null)
                            message.Close();

                        if (receiveThrowing)
                            _duplexSessionChannel.Abort();
                    }

                    if (lastIteration || _duplexSessionChannel.State != CommunicationState.Opened)
                        break;

                    iterationTimeout = timeoutHelper.RemainingTime();
                    lastIteration = (iterationTimeout == TimeSpan.Zero);
                }
                _duplexSessionChannel.Abort();
            }

            private void DetermineCloseOutputSessionMessage(out bool sendClose, out bool sendCloseResponse, out Message pendingCloseResponseMessage, out RequestContext pendingCloseRequestContext)
            {
                sendClose = false;
                sendCloseResponse = false;
                pendingCloseResponseMessage = null;
                pendingCloseRequestContext = null;
                lock (LocalLock)
                {
                    if (!_isOutputClosed)
                    {
                        _isOutputClosed = true;
                        if (_receivedClose)
                        {
                            if (_closeResponseMessage != null)
                            {
                                pendingCloseResponseMessage = _closeResponseMessage;
                                pendingCloseRequestContext = _closeRequestContext;
                                _closeResponseMessage = null;
                                _closeRequestContext = null;
                                sendCloseResponse = true;
                            }
                        }
                        else
                        {
                            sendClose = true;
                            _sentClose = true;
                        }
                        _outputSessionCloseHandle.Reset();
                    }
                }
            }

            private async Task CloseOutputSessionAsync(CancellationToken token)
            {
                bool sendClose = false;
                bool sendCloseResponse = false;
                Message pendingCloseResponseMessage;
                RequestContext pendingCloseRequestContext;
                try
                {
                    DetermineCloseOutputSessionMessage(out sendClose, out sendCloseResponse, out pendingCloseResponseMessage, out pendingCloseRequestContext);
                    if (sendCloseResponse)
                    {
                        bool cleanupCloseState = true;
                        try
                        {
                            await SendCloseResponseAsync(pendingCloseRequestContext, pendingCloseResponseMessage, token);
                            cleanupCloseState = false;
                        }
                        finally
                        {
                            if (cleanupCloseState)
                            {
                                pendingCloseResponseMessage.Close();
                                pendingCloseRequestContext.Abort();
                            }
                        }
                    }
                    else if (sendClose)
                    {
                        await SendCloseAsync(token);
                    }
                }
                catch (CommunicationObjectAbortedException)
                {
                    if (State != CommunicationState.Closed) throw;
                    // a parallel thread aborted the channel. ignore the exception
                }
                finally
                {
                    if (sendClose || sendCloseResponse)
                    {
                        _outputSessionCloseHandle.Set();
                    }
                }
            }

            protected override void OnCloseMessageReceived(RequestContext requestContext, Message message, SecurityProtocolCorrelationState correlationState, CancellationToken token)
            {
                if (State == CommunicationState.Created)
                {
                    Fx.Assert("ServerSecurityDuplexSessionChannel.OnCloseMessageReceived (State == Created)");
                    throw DiagnosticUtility.ExceptionUtility.ThrowHelperError(new InvalidOperationException(SR.Format(SR.ServerReceivedCloseMessageStateIsCreated, GetType().ToString())));
                }

                bool setInputSessionCloseHandle = false;
                bool cleanupContext = true;
                try
                {
                    lock (LocalLock)
                    {
                        _receivedClose = true;
                        if (!_isInputClosed)
                        {
                            _isInputClosed = true;
                            setInputSessionCloseHandle = true;

                            if (!_isOutputClosed)
                            {
                                _closeRequestContext = requestContext;
                                // CreateCloseResponse closes the message passed in
                                _closeResponseMessage = CreateCloseResponse(message, null, token);
                                cleanupContext = false;
                            }
                        }
                    }

                    if (setInputSessionCloseHandle)
                    {
<<<<<<< HEAD
                        _inputSessionCloseHandle.Set();
=======
                       _inputSessionCloseHandle.Set();
>>>>>>> aef6888a
                    }
                    if (cleanupContext)
                    {
                        requestContext.CloseAsync();
                        cleanupContext = false;
                    }
                }
                finally
                {
                    message.Close();
                    if (cleanupContext)
                    {
                        requestContext.Abort();
                    }
                }
            }

            protected override void OnCloseResponseMessageReceived(RequestContext requestContext, Message message, SecurityProtocolCorrelationState correlationState, TimeSpan timeout)
            {
                bool cleanupContext = true;
                try
                {
                    bool isCloseResponseExpected = false;
                    bool setInputSessionCloseHandle = false;
                    lock (LocalLock)
                    {
                        isCloseResponseExpected = _sentClose;
                        if (isCloseResponseExpected && !_isInputClosed)
                        {
                            _isInputClosed = true;
                            setInputSessionCloseHandle = true;
                        }
                    }
                    if (!isCloseResponseExpected)
                    {
                        _duplexCommObj.Fault(new ProtocolException(SR.Format(SR.UnexpectedSecuritySessionCloseResponse)));
                        return;
                    }
                    if (setInputSessionCloseHandle)
                    {
                        _inputSessionCloseHandle.Set();
                    }

                    requestContext.CloseAsync();
                    cleanupContext = false;
                }
                finally
                {
                    message.Close();
                    if (cleanupContext)
                    {
                        requestContext.Abort();
                    }
                }
            }

            internal async Task<(bool success, bool wasAborted)> WaitForOutputSessionCloseAsync(TimeSpan timeout)
            {
                try
                {
                    return (await _outputSessionCloseHandle.WaitAsync(timeout, false), false);
                }
                catch (CommunicationObjectAbortedException)
                {
                    if (State != CommunicationState.Closed) throw;
                    return (true, true);
                }
            }

            private async Task<(bool success, bool wasAborted)> WaitForInputSessionCloseAsync(TimeSpan timeout)
            {
                TimeoutHelper timeoutHelper = new TimeoutHelper(timeout);
                RequestContext context;
                bool wasAborted = false;
                try
                {
                    if (!TryReceiveRequest(timeoutHelper.RemainingTime(), out context))
                    {
                        return (false, wasAborted);
                    }

<<<<<<< HEAD
                    if (context != null && context.RequestMessage != null)
=======
                    if (context != null && context.RequestMessage !=null)
>>>>>>> aef6888a
                    {
                        Message message = context.RequestMessage;
                        using (message)
                        {
                            ProtocolException error = ProtocolException.ReceiveShutdownReturnedNonNull(message);
                            throw TraceUtility.ThrowHelperWarning(error, message);
                        }
                    }
                    bool result = await _inputSessionCloseHandle.WaitAsync(timeoutHelper.RemainingTime(), false);
                    if (!result)
                    {
                        return (false, wasAborted);
                    }
                    else
                    {
                        lock (LocalLock)
                        {
                            if (!(_isInputClosed))
                            {
                                Fx.Assert("Shutdown request was not received.");
                                throw DiagnosticUtility.ExceptionUtility.ThrowHelperError(new InvalidOperationException(SR.Format(SR.ShutdownRequestWasNotReceived)));
                            }
                        }
                        return (true, wasAborted);
                    }
                }
                catch (CommunicationObjectAbortedException)
                {
                    if (State != CommunicationState.Closed)
                    {
                        throw;
                    }
                    wasAborted = true;
                }
                return (false, wasAborted);
            }

            private class SoapSecurityServerDuplexSession : SoapSecurityInputSession, IDuplexSession
            {
                private ServerSecurityDuplexSessionChannel _channel;

                public SoapSecurityServerDuplexSession(SecurityContextSecurityToken sessionToken, SecuritySessionServerSettings settings, ServerSecurityDuplexSessionChannel channel)
                    : base(sessionToken, settings, channel)
                {
                    _channel = channel;
                }

                public Task CloseOutputSessionAsync()
                {
                    return CloseOutputSessionAsync(ServiceDefaults.CloseTimeout); ;
                }

                public Task CloseOutputSessionAsync(CancellationToken token)
                {
                    return CloseOutputSessionAsync();
                }

                private async Task CloseOutputSessionAsync(TimeSpan timeout)
                {
                    // channel.ThrowIfFaulted();
                    // channel.ThrowIfNotOpened();
                    Exception pendingException = null;
                    try
                    {
                        await _channel.CloseOutputSessionAsync(new TimeoutHelper(timeout).GetCancellationToken());
                    }
                    catch (Exception e)
                    {
                        if (Fx.IsFatal(e))
                        {
                            throw;
                        }
                        pendingException = e;
                    }
                    if (pendingException != null)
                    {
                        _channel.OnFaulted(pendingException);
                        if (pendingException is CommunicationException)
                        {
                            throw pendingException;
                        }
                        else
                        {
                            throw DiagnosticUtility.ExceptionUtility.ThrowHelperWarning(pendingException);
                        }
                    }
                }
            }

            public class ServerSecurityDuplexSessionChannelDispatcher : ServerSecurityDuplexSessionChannel, IDuplexSessionChannel, IServiceChannelDispatcher
            {
                private readonly IServiceProvider _serviceProvider;
                private volatile IServiceChannelDispatcher _channelDispatcher;

                public ServerSecurityDuplexSessionChannelDispatcher(
                    SecuritySessionServerSettings settings,
                    SecurityContextSecurityToken sessionToken,
                    object listenerSecurityState, SecurityListenerSettingsLifetimeManager settingsLifetimeManager
                    , IChannel channel, EndpointAddress address)
                    : base(settings,
                          sessionToken, listenerSecurityState, settingsLifetimeManager, address, channel)
                {
                    IncomingChannel = (IDuplexSessionChannel)channel;
                    _serviceProvider = IncomingChannel.GetProperty<IServiceScopeFactory>().CreateScope().ServiceProvider;
                }

                public IDuplexSessionChannel IncomingChannel { get; set; }
                public IServiceChannelDispatcher ChannelDispatcher { get => throw new NotImplementedException(); set => throw new NotImplementedException(); }

                public event EventHandler Closed;
                public event EventHandler Closing;
                public event EventHandler Faulted;
                public event EventHandler Opened;
                public event EventHandler Opening;

                public Task DispatchAsync(RequestContext context)
                {
                    return DispatchAsync(context.RequestMessage);
                }

                public Task DispatchAsync(Message message)
                {
                    DuplexSessionRequestContext duplexSessionRequestContext = new
                        DuplexSessionRequestContext(IncomingChannel, message);
<<<<<<< HEAD
                    RequestContext context = ReceiveRequest(duplexSessionRequestContext);
                    return _channelDispatcher.DispatchAsync(context == null ? null : context.RequestMessage);
=======
                    RequestContext context =  ReceiveRequest(duplexSessionRequestContext);
                    return _channelDispatcher.DispatchAsync(context == null ? null :context.RequestMessage);
>>>>>>> aef6888a
                }

                public T GetProperty<T>() where T : class
                {
                    T tObj = _serviceProvider.GetService<T>();
                    if (tObj == null)
                    {
                        return IncomingChannel.GetProperty<T>();
                    }
                    else
                    {
                        return tObj;
                    }
                }

                public Task OpenAsync()
                {
                    return Task.CompletedTask;
                    // NO op, call by Channel Handler in the upper chain from CreateServiceChannel dispatcher from below OpenAsync.
                }

                public override async Task OpenAsync(TimeSpan timeout)
                {
                    await base.OpenAsync(timeout);
                    _channelDispatcher = await Settings.SecurityServiceDispatcher.
                        GetInnerServiceChannelDispatcher(this);
                }

                public Task OpenAsync(CancellationToken token)
                {
                    return OpenAsync();
                }

                public Task SendAsync(Message message)
                {
                    return SendAsync(message, new TimeoutHelper(ServiceDefaults.SendTimeout).GetCancellationToken());
                }

                public Task SendAsync(Message message, CancellationToken token)
                {
                    CheckOutputOpen();
                    SecureApplicationMessage(ref message, null, token);
                    // ChannelBinder.Send(message, timeoutHelper.RemainingTime());
                    return IncomingChannel.SendAsync(message, token);
                }

                public Task<(Message message, bool success)> TryReceiveAsync(CancellationToken token) => throw new NotImplementedException();
            }

            protected void CheckOutputOpen()
            {
                // ThrowIfClosedOrNotOpen();
                lock (LocalLock)
                {
                    if (_isOutputClosed)
                    {
                        throw DiagnosticUtility.ExceptionUtility.ThrowHelperWarning(new CommunicationException(SR.Format(SR.OutputNotExpected)));
                    }
                }
            }

            internal override void OnFaulted(Exception ex)
            {
                AbortCore();
                _inputSessionCloseHandle.Fault(_duplexCommObj);
                _outputSessionCloseHandle.Fault(_duplexCommObj);
                base.OnFaulted(ex);
            }
        }

        //Dummy class to hold Communication object and not changing API.
        //ServerSecuritySession channel not inheriting from ChannelBase as there is no use.
        private class DuplexCommunication : ChannelManagerBase
        {
            protected override TimeSpan DefaultReceiveTimeout => ServiceDefaults.ReceiveTimeout;

            protected override TimeSpan DefaultSendTimeout => ServiceDefaults.SendTimeout;

            protected override TimeSpan DefaultCloseTimeout => ServiceDefaults.CloseTimeout;

            protected override TimeSpan DefaultOpenTimeout => ServiceDefaults.OpenTimeout;

<<<<<<< HEAD
            protected override void OnAbort() { }
=======
            protected override void OnAbort() {}
>>>>>>> aef6888a
            protected override Task OnCloseAsync(CancellationToken token) => throw new NotImplementedException();
            protected override Task OnOpenAsync(CancellationToken token) => throw new NotImplementedException();
        }

        private class DuplexSessionRequestContext : RequestContextBase
        {
            private readonly IDuplexChannel _channel;
            public DuplexSessionRequestContext(IDuplexChannel channel, Message request)
                    : base(request, ServiceDefaults.CloseTimeout, ServiceDefaults.SendTimeout)
            {
                _channel = channel;
            }

            protected override void OnAbort() { }

            protected override
                Task OnCloseAsync(CancellationToken token)
            {
                return Task.CompletedTask;
            }

            protected override async Task OnReplyAsync(Message message, CancellationToken token)
            {
                if (message != null)
                {
                    await _channel.SendAsync(message, token);
                }

            }
        }

        private class SecuritySessionRequestContext : RequestContextBase
        {
            private readonly RequestContext _requestContext;
            private readonly ServerSecuritySessionChannel _channel;
            private readonly SecurityProtocolCorrelationState _correlationState;

            public SecuritySessionRequestContext(RequestContext requestContext, Message requestMessage, SecurityProtocolCorrelationState correlationState, ServerSecuritySessionChannel channel)
                : base(requestMessage, ServiceDefaults.CloseTimeout, ServiceDefaults.SendTimeout)
            {
                _requestContext = requestContext;
                _correlationState = correlationState;
                _channel = channel;
            }

            protected override void OnAbort()
            {
                _requestContext.Abort();
            }

            protected override Task OnCloseAsync(CancellationToken token)
            {
                return _requestContext.CloseAsync(token);
            }

            protected override Task OnReplyAsync(Message message, CancellationToken token)
            {
                if (message != null)
                {
                    _channel.SecureApplicationMessage(ref message, _correlationState, token);
                    return _requestContext.ReplyAsync(message);
                }
                else
                {
                    return Task.CompletedTask;
                }
            }
        }

        //Failure Demuxer handler
        internal class SecuritySessionDemuxFailureHandler : IChannelDemuxFailureHandler
        {
            private readonly SecurityStandardsManager _standardsManager;

            public SecuritySessionDemuxFailureHandler(SecurityStandardsManager standardsManager)
            {
                _standardsManager = standardsManager ?? throw DiagnosticUtility.ExceptionUtility.ThrowHelperArgumentNull(nameof(standardsManager));
            }

            public void HandleDemuxFailure(Message message)
            {
                if (message == null)
                {
                    throw DiagnosticUtility.ExceptionUtility.ThrowHelperArgumentNull(nameof(message));
                }
            }

            public Message CreateSessionDemuxFaultMessage(Message message)
            {
                MessageFault fault = SecurityUtils.CreateSecurityContextNotFoundFault(_standardsManager, message.Headers.Action);
                Message faultMessage = Message.CreateMessage(message.Version, fault, message.Version.Addressing.DefaultFaultAction);
                if (message.Headers.MessageId != null)
                {
                    faultMessage.InitializeReply(message);
                }
                return faultMessage;
            }

            public Task HandleDemuxFailureAsync(Message message)
            {
                throw new NotImplementedException();
            }

            public Task HandleDemuxFailureAsync(Message message, RequestContext faultContext)
            {
                HandleDemuxFailure(message);
                Message faultMessage = CreateSessionDemuxFaultMessage(message);
                try
                {
                    faultContext.ReplyAsync(faultMessage);
                }
                catch (Exception ex)
                {
                    if (Fx.IsFatal(ex))
                    {
                        throw;
                    }
                }
                finally
                {
                    faultMessage.Close();
                }
                return Task.CompletedTask;
            }
        }
    }
}<|MERGE_RESOLUTION|>--- conflicted
+++ resolved
@@ -834,26 +834,16 @@
                                 _replySessionChannelDispatcher = new ServerSecurityDuplexSessionChannel.
                                  ServerSecurityDuplexSessionChannelDispatcher(_settings, _sessionToken,
                                  null, _settings.SettingsLifetimeManager, channel, _remoteAddress);
-<<<<<<< HEAD
 
                             }
                             else if (_settings.AcceptorChannelType == typeof(IReplyChannel))
-=======
-                               
-                            }
-                            else if(_settings.AcceptorChannelType == typeof(IReplyChannel))
->>>>>>> aef6888a
                             {
                                 _replySessionChannelDispatcher = new ServerSecuritySimplexSessionChannel.
                                     SecurityReplySessionServiceChannelDispatcher(_settings, _sessionToken,
                                     null, _settings.SettingsLifetimeManager, channel, _remoteAddress);
                             }
                             await _replySessionChannelDispatcher.OpenAsync(ServiceDefaults.OpenTimeout);
-<<<<<<< HEAD
                             _sessionChannelDispatcher = (IServiceChannelDispatcher)_replySessionChannelDispatcher;
-=======
-                            _sessionChannelDispatcher = (IServiceChannelDispatcher) _replySessionChannelDispatcher;
->>>>>>> aef6888a
                             _settings.AddSessionChannel(_sessionToken.ContextId, _replySessionChannelDispatcher, _messageFilter);
                         }
                     }
@@ -1552,11 +1542,7 @@
                 {
                     using (closeResponse)
                     {
-<<<<<<< HEAD
                         await SendMessageAsync(requestContext, closeResponse, token);
-=======
-                       await SendMessageAsync(requestContext, closeResponse, token);
->>>>>>> aef6888a
                     }
 
                     TraceSessionClosedResponseSuccess();
@@ -1660,6 +1646,26 @@
                     _sessionTokenIdentifier = settings.IssuedSecurityTokenParameters.CreateKeyIdentifierClause(sessionToken, SecurityTokenReferenceStyle.External);
                     _standardsManager = settings.SessionProtocolFactory.StandardsManager;
                 }
+
+                public string Id => _securityContextTokenId.ToString();
+
+                public EndpointIdentity RemoteIdentity { get; }
+
+                public void WriteSessionTokenIdentifier(XmlDictionaryWriter writer)
+                {
+                    _standardsManager.SecurityTokenSerializer.WriteKeyIdentifierClause(writer, _sessionTokenIdentifier);
+                }
+
+                public bool TryReadSessionTokenIdentifier(XmlReader reader)
+                {
+                    if (!_standardsManager.SecurityTokenSerializer.CanReadKeyIdentifierClause(reader))
+                    {
+                        return false;
+                    }
+                    return _standardsManager.SecurityTokenSerializer.ReadKeyIdentifierClause(reader) is SecurityContextKeyIdentifierClause incomingTokenIdentifier && incomingTokenIdentifier.Matches(_securityContextTokenId, null);
+                }
+            }
+        }
 
                 public string Id => _securityContextTokenId.ToString();
 
@@ -1834,11 +1840,7 @@
                 }
                 if (SendCloseResponseOnCloseReceivedIfRequiredAsync(requestContext, message, correlationState, token).Result)
                 {
-<<<<<<< HEAD
-                    // inputSessionClosedHandle.Set();
-=======
                   // inputSessionClosedHandle.Set();
->>>>>>> aef6888a
                 }
             }
 
@@ -2010,11 +2012,7 @@
             {
                 _session = new SoapSecurityServerDuplexSession(sessionToken, settings, this);
                 _duplexCommObj = new DuplexCommunication();
-<<<<<<< HEAD
                 _duplexSessionChannel = (IDuplexSessionChannel)channel;
-=======
-                _duplexSessionChannel = (IDuplexSessionChannel) channel;
->>>>>>> aef6888a
             }
 
             public EndpointAddress RemoteAddress
@@ -2089,17 +2087,10 @@
                     return;
                 }
                 // step 2: wait for input session to be closed
-<<<<<<< HEAD
 
                 bool wasAborted;
                 bool didInputSessionClose;
                 (didInputSessionClose, wasAborted) = await WaitForInputSessionCloseAsync(ServiceDefaults.CloseTimeout);
-=======
-                
-                bool wasAborted;
-                bool didInputSessionClose;
-                (didInputSessionClose,wasAborted) = await WaitForInputSessionCloseAsync(ServiceDefaults.CloseTimeout);
->>>>>>> aef6888a
                 if (wasAborted)
                 {
                     return;
@@ -2111,11 +2102,7 @@
 
                 // wait for any concurrent CloseOutputSessions to finish
                 bool didOutputSessionClose;
-<<<<<<< HEAD
                 (didOutputSessionClose, wasAborted) = await WaitForOutputSessionCloseAsync(ServiceDefaults.CloseTimeout);
-=======
-                (didOutputSessionClose, wasAborted) =  await WaitForOutputSessionCloseAsync(ServiceDefaults.CloseTimeout);
->>>>>>> aef6888a
                 if (wasAborted)
                 {
                     return;
@@ -2134,11 +2121,7 @@
             {
                 TimeoutHelper timeoutHelper = new TimeoutHelper(TimeSpan.FromMinutes(30));
                 await ((ISessionChannel<IDuplexSession>)_duplexSessionChannel).Session.CloseOutputSessionAsync(timeoutHelper.GetCancellationToken());
-<<<<<<< HEAD
-
-=======
-               
->>>>>>> aef6888a
+
                 TimeSpan iterationTimeout = timeoutHelper.RemainingTime();
                 bool lastIteration = (iterationTimeout == TimeSpan.Zero);
 
@@ -2298,11 +2281,7 @@
 
                     if (setInputSessionCloseHandle)
                     {
-<<<<<<< HEAD
                         _inputSessionCloseHandle.Set();
-=======
-                       _inputSessionCloseHandle.Set();
->>>>>>> aef6888a
                     }
                     if (cleanupContext)
                     {
@@ -2384,11 +2363,7 @@
                         return (false, wasAborted);
                     }
 
-<<<<<<< HEAD
                     if (context != null && context.RequestMessage != null)
-=======
-                    if (context != null && context.RequestMessage !=null)
->>>>>>> aef6888a
                     {
                         Message message = context.RequestMessage;
                         using (message)
@@ -2513,13 +2488,544 @@
                 {
                     DuplexSessionRequestContext duplexSessionRequestContext = new
                         DuplexSessionRequestContext(IncomingChannel, message);
-<<<<<<< HEAD
                     RequestContext context = ReceiveRequest(duplexSessionRequestContext);
                     return _channelDispatcher.DispatchAsync(context == null ? null : context.RequestMessage);
-=======
+                }
+
+                public T GetProperty<T>() where T : class
+                {
+                    T tObj = _serviceProvider.GetService<T>();
+                    if (tObj == null)
+                    {
+                        return IncomingChannel.GetProperty<T>();
+                    }
+                    else
+                    {
+                        return tObj;
+                    }
+                }
+
+                public Task OpenAsync()
+                {
+                    return Task.CompletedTask;
+                    // NO op, call by Channel Handler in the upper chain from CreateServiceChannel dispatcher from below OpenAsync.
+                }
+
+                public override async Task OpenAsync(TimeSpan timeout)
+                {
+                    await base.OpenAsync(timeout);
+                    _channelDispatcher = await Settings.SecurityServiceDispatcher.
+                        GetInnerServiceChannelDispatcher(this);
+                }
+
+                public Task OpenAsync(CancellationToken token)
+                {
+                    return Task.CompletedTask;
+                }
+            }
+        }
+
+        private class ServerSecurityDuplexSessionChannel : ServerSecuritySessionChannel //, IDuplexSessionChannel 
+        {
+            private SoapSecurityServerDuplexSession _session;
+            private bool _isInputClosed;
+            private bool _isOutputClosed;
+            private bool _sentClose;
+            private bool _receivedClose;
+            private RequestContext _closeRequestContext;
+            private Message _closeResponseMessage;
+            private InterruptibleWaitObject _outputSessionCloseHandle = new InterruptibleWaitObject(true);
+            private InterruptibleWaitObject _inputSessionCloseHandle = new InterruptibleWaitObject(false);
+            private DuplexCommunication _duplexCommObj;
+            private IDuplexSessionChannel _duplexSessionChannel;
+
+            public ServerSecurityDuplexSessionChannel(
+                SecuritySessionServerSettings settings,
+                SecurityContextSecurityToken sessionToken,
+                object listenerSecurityState, SecurityListenerSettingsLifetimeManager settingsLifetimeManager, EndpointAddress address, IChannel channel)
+                : base(settings,
+                      sessionToken, listenerSecurityState, settingsLifetimeManager, address)
+            {
+                _session = new SoapSecurityServerDuplexSession(sessionToken, settings, this);
+                _duplexCommObj = new DuplexCommunication();
+                _duplexSessionChannel = (IDuplexSessionChannel) channel;
+            }
+
+            public EndpointAddress RemoteAddress
+            {
+                get
+                {
+                    return LocalAddress;
+                }
+            }
+
+            public Uri Via
+            {
+                get
+                {
+                    return RemoteAddress.Uri;
+                }
+            }
+
+            public IDuplexSession Session
+            {
+                get
+                {
+                    return _session;
+                }
+            }
+
+            protected override void AbortCore()
+            {
+                _duplexSessionChannel.Abort();
+                base.AbortCore();
+                Settings.RemoveSessionChannel(_session.Id);
+                CleanupPendingCloseState();
+                _inputSessionCloseHandle.Abort(_duplexCommObj);
+                _outputSessionCloseHandle.Abort(_duplexCommObj);
+            }
+
+            private void CleanupPendingCloseState()
+            {
+                lock (LocalLock)
+                {
+                    if (this._closeResponseMessage != null)
+                    {
+                        _closeResponseMessage.Close();
+                        _closeResponseMessage = null;
+                    }
+                    if (_closeRequestContext != null)
+                    {
+                        _closeRequestContext.Abort();
+                        _closeRequestContext = null;
+                    }
+                }
+            }
+
+            public void Abort()
+            {
+                AbortCore();
+            }
+
+            public Task CloseAsync()
+            {
+                return CloseAsync(new TimeoutHelper(ServiceDefaults.CloseTimeout).GetCancellationToken());
+            }
+
+            public async Task CloseAsync(CancellationToken token)
+            {
+                // step 1: close output session
+                await CloseOutputSessionAsync(token);
+
+                // if the channel was aborted while closing the output session, return
+                if (State == CommunicationState.Closed)
+                {
+                    return;
+                }
+                // step 2: wait for input session to be closed
+                
+                bool wasAborted;
+                bool didInputSessionClose;
+                (didInputSessionClose,wasAborted) = await WaitForInputSessionCloseAsync(ServiceDefaults.CloseTimeout);
+                if (wasAborted)
+                {
+                    return;
+                }
+                if (!didInputSessionClose)
+                {
+                    throw DiagnosticUtility.ExceptionUtility.ThrowHelperWarning(new TimeoutException(SR.Format(SR.ServiceSecurityCloseTimeout, ServiceDefaults.CloseTimeout)));
+                }
+
+                // wait for any concurrent CloseOutputSessions to finish
+                bool didOutputSessionClose;
+                (didOutputSessionClose, wasAborted) =  await WaitForOutputSessionCloseAsync(ServiceDefaults.CloseTimeout);
+                if (wasAborted)
+                {
+                    return;
+                }
+
+                if (!didOutputSessionClose)
+                {
+                    throw DiagnosticUtility.ExceptionUtility.ThrowHelperWarning(new TimeoutException(SR.Format(SR.ServiceSecurityCloseOutputSessionTimeout, ServiceDefaults.CloseTimeout)));
+                }
+                await CloseDuplexSessionChannelAsync(token);
+                await CloseCoreAsync(token);
+                Settings.RemoveSessionChannel(_session.Id);
+            }
+
+            private async Task CloseDuplexSessionChannelAsync(CancellationToken token)
+            {
+                TimeoutHelper timeoutHelper = new TimeoutHelper(TimeSpan.FromMinutes(30));
+                await ((ISessionChannel<IDuplexSession>)_duplexSessionChannel).Session.CloseOutputSessionAsync(timeoutHelper.GetCancellationToken());
+               
+                TimeSpan iterationTimeout = timeoutHelper.RemainingTime();
+                bool lastIteration = (iterationTimeout == TimeSpan.Zero);
+
+                while (true)
+                {
+                    Message message = null;
+                    bool receiveThrowing = true;
+                    try
+                    {
+                        (Message receiveMessage, bool success) = await _duplexSessionChannel.TryReceiveAsync(timeoutHelper.GetCancellationToken());
+
+                        receiveThrowing = false;
+                        if (success && receiveMessage == null)
+                        {
+                            await _duplexSessionChannel.CloseAsync(timeoutHelper.GetCancellationToken());
+                            return;
+                        }
+                    }
+                    catch (Exception e)
+                    {
+                        if (Fx.IsFatal(e))
+                            throw;
+
+                        if (receiveThrowing)
+                        {
+                            receiveThrowing = false;
+                        }
+                        else
+                        {
+                            throw;
+                        }
+                    }
+                    finally
+                    {
+                        if (message != null)
+                            message.Close();
+
+                        if (receiveThrowing)
+                            _duplexSessionChannel.Abort();
+                    }
+
+                    if (lastIteration || _duplexSessionChannel.State != CommunicationState.Opened)
+                        break;
+
+                    iterationTimeout = timeoutHelper.RemainingTime();
+                    lastIteration = (iterationTimeout == TimeSpan.Zero);
+                }
+                _duplexSessionChannel.Abort();
+            }
+
+            private void DetermineCloseOutputSessionMessage(out bool sendClose, out bool sendCloseResponse, out Message pendingCloseResponseMessage, out RequestContext pendingCloseRequestContext)
+            {
+                sendClose = false;
+                sendCloseResponse = false;
+                pendingCloseResponseMessage = null;
+                pendingCloseRequestContext = null;
+                lock (LocalLock)
+                {
+                    if (!_isOutputClosed)
+                    {
+                        _isOutputClosed = true;
+                        if (_receivedClose)
+                        {
+                            if (_closeResponseMessage != null)
+                            {
+                                pendingCloseResponseMessage = _closeResponseMessage;
+                                pendingCloseRequestContext = _closeRequestContext;
+                                _closeResponseMessage = null;
+                                _closeRequestContext = null;
+                                sendCloseResponse = true;
+                            }
+                        }
+                        else
+                        {
+                            sendClose = true;
+                            _sentClose = true;
+                        }
+                        _outputSessionCloseHandle.Reset();
+                    }
+                }
+            }
+
+            private async Task CloseOutputSessionAsync(CancellationToken token)
+            {
+                bool sendClose = false;
+                bool sendCloseResponse = false;
+                Message pendingCloseResponseMessage;
+                RequestContext pendingCloseRequestContext;
+                try
+                {
+                    DetermineCloseOutputSessionMessage(out sendClose, out sendCloseResponse, out pendingCloseResponseMessage, out pendingCloseRequestContext);
+                    if (sendCloseResponse)
+                    {
+                        bool cleanupCloseState = true;
+                        try
+                        {
+                            await SendCloseResponseAsync(pendingCloseRequestContext, pendingCloseResponseMessage, token);
+                            cleanupCloseState = false;
+                        }
+                        finally
+                        {
+                            if (cleanupCloseState)
+                            {
+                                pendingCloseResponseMessage.Close();
+                                pendingCloseRequestContext.Abort();
+                            }
+                        }
+                    }
+                    else if (sendClose)
+                    {
+                        await SendCloseAsync(token);
+                    }
+                }
+                catch (CommunicationObjectAbortedException)
+                {
+                    if (State != CommunicationState.Closed) throw;
+                    // a parallel thread aborted the channel. ignore the exception
+                }
+                finally
+                {
+                    if (sendClose || sendCloseResponse)
+                    {
+                        _outputSessionCloseHandle.Set();
+                    }
+                }
+            }
+
+            protected override void OnCloseMessageReceived(RequestContext requestContext, Message message, SecurityProtocolCorrelationState correlationState, CancellationToken token)
+            {
+                if (State == CommunicationState.Created)
+                {
+                    Fx.Assert("ServerSecurityDuplexSessionChannel.OnCloseMessageReceived (State == Created)");
+                    throw DiagnosticUtility.ExceptionUtility.ThrowHelperError(new InvalidOperationException(SR.Format(SR.ServerReceivedCloseMessageStateIsCreated, GetType().ToString())));
+                }
+
+                bool setInputSessionCloseHandle = false;
+                bool cleanupContext = true;
+                try
+                {
+                    lock (LocalLock)
+                    {
+                        _receivedClose = true;
+                        if (!_isInputClosed)
+                        {
+                            _isInputClosed = true;
+                            setInputSessionCloseHandle = true;
+
+                            if (!_isOutputClosed)
+                            {
+                                _closeRequestContext = requestContext;
+                                // CreateCloseResponse closes the message passed in
+                                _closeResponseMessage = CreateCloseResponse(message, null, token);
+                                cleanupContext = false;
+                            }
+                        }
+                    }
+
+                    if (setInputSessionCloseHandle)
+                    {
+                       _inputSessionCloseHandle.Set();
+                    }
+                    if (cleanupContext)
+                    {
+                        requestContext.CloseAsync();
+                        cleanupContext = false;
+                    }
+                }
+                finally
+                {
+                    message.Close();
+                    if (cleanupContext)
+                    {
+                        requestContext.Abort();
+                    }
+                }
+            }
+
+            protected override void OnCloseResponseMessageReceived(RequestContext requestContext, Message message, SecurityProtocolCorrelationState correlationState, TimeSpan timeout)
+            {
+                bool cleanupContext = true;
+                try
+                {
+                    bool isCloseResponseExpected = false;
+                    bool setInputSessionCloseHandle = false;
+                    lock (LocalLock)
+                    {
+                        isCloseResponseExpected = _sentClose;
+                        if (isCloseResponseExpected && !_isInputClosed)
+                        {
+                            _isInputClosed = true;
+                            setInputSessionCloseHandle = true;
+                        }
+                    }
+                    if (!isCloseResponseExpected)
+                    {
+                        _duplexCommObj.Fault(new ProtocolException(SR.Format(SR.UnexpectedSecuritySessionCloseResponse)));
+                        return;
+                    }
+                    if (setInputSessionCloseHandle)
+                    {
+                        _inputSessionCloseHandle.Set();
+                    }
+
+                    requestContext.CloseAsync();
+                    cleanupContext = false;
+                }
+                finally
+                {
+                    message.Close();
+                    if (cleanupContext)
+                    {
+                        requestContext.Abort();
+                    }
+                }
+            }
+
+            internal async Task<(bool success, bool wasAborted)> WaitForOutputSessionCloseAsync(TimeSpan timeout)
+            {
+                try
+                {
+                    return (await _outputSessionCloseHandle.WaitAsync(timeout, false), false);
+                }
+                catch (CommunicationObjectAbortedException)
+                {
+                    if (State != CommunicationState.Closed) throw;
+                    return (true, true);
+                }
+            }
+
+            private async Task<(bool success, bool wasAborted)> WaitForInputSessionCloseAsync(TimeSpan timeout)
+            {
+                TimeoutHelper timeoutHelper = new TimeoutHelper(timeout);
+                RequestContext context;
+                bool wasAborted = false;
+                try
+                {
+                    if (!TryReceiveRequest(timeoutHelper.RemainingTime(), out context))
+                    {
+                        return (false, wasAborted);
+                    }
+
+                    if (context != null && context.RequestMessage !=null)
+                    {
+                        Message message = context.RequestMessage;
+                        using (message)
+                        {
+                            ProtocolException error = ProtocolException.ReceiveShutdownReturnedNonNull(message);
+                            throw TraceUtility.ThrowHelperWarning(error, message);
+                        }
+                    }
+                    bool result = await _inputSessionCloseHandle.WaitAsync(timeoutHelper.RemainingTime(), false);
+                    if (!result)
+                    {
+                        return (false, wasAborted);
+                    }
+                    else
+                    {
+                        lock (LocalLock)
+                        {
+                            if (!(_isInputClosed))
+                            {
+                                Fx.Assert("Shutdown request was not received.");
+                                throw DiagnosticUtility.ExceptionUtility.ThrowHelperError(new InvalidOperationException(SR.Format(SR.ShutdownRequestWasNotReceived)));
+                            }
+                        }
+                        return (true, wasAborted);
+                    }
+                }
+                catch (CommunicationObjectAbortedException)
+                {
+                    if (State != CommunicationState.Closed)
+                    {
+                        throw;
+                    }
+                    wasAborted = true;
+                }
+                return (false, wasAborted);
+            }
+
+            private class SoapSecurityServerDuplexSession : SoapSecurityInputSession, IDuplexSession
+            {
+                private ServerSecurityDuplexSessionChannel _channel;
+
+                public SoapSecurityServerDuplexSession(SecurityContextSecurityToken sessionToken, SecuritySessionServerSettings settings, ServerSecurityDuplexSessionChannel channel)
+                    : base(sessionToken, settings, channel)
+                {
+                    _channel = channel;
+                }
+
+                public Task CloseOutputSessionAsync()
+                {
+                    return CloseOutputSessionAsync(ServiceDefaults.CloseTimeout); ;
+                }
+
+                public Task CloseOutputSessionAsync(CancellationToken token)
+                {
+                    return CloseOutputSessionAsync();
+                }
+
+                private async Task CloseOutputSessionAsync(TimeSpan timeout)
+                {
+                    // channel.ThrowIfFaulted();
+                    // channel.ThrowIfNotOpened();
+                    Exception pendingException = null;
+                    try
+                    {
+                        await _channel.CloseOutputSessionAsync(new TimeoutHelper(timeout).GetCancellationToken());
+                    }
+                    catch (Exception e)
+                    {
+                        if (Fx.IsFatal(e))
+                        {
+                            throw;
+                        }
+                        pendingException = e;
+                    }
+                    if (pendingException != null)
+                    {
+                        _channel.OnFaulted(pendingException);
+                        if (pendingException is CommunicationException)
+                        {
+                            throw pendingException;
+                        }
+                        else
+                        {
+                            throw DiagnosticUtility.ExceptionUtility.ThrowHelperWarning(pendingException);
+                        }
+                    }
+                }
+            }
+
+            public class ServerSecurityDuplexSessionChannelDispatcher : ServerSecurityDuplexSessionChannel, IDuplexSessionChannel, IServiceChannelDispatcher
+            {
+                private readonly IServiceProvider _serviceProvider;
+                private volatile IServiceChannelDispatcher _channelDispatcher;
+
+                public ServerSecurityDuplexSessionChannelDispatcher(
+                    SecuritySessionServerSettings settings,
+                    SecurityContextSecurityToken sessionToken,
+                    object listenerSecurityState, SecurityListenerSettingsLifetimeManager settingsLifetimeManager
+                    , IChannel channel, EndpointAddress address)
+                    : base(settings,
+                          sessionToken, listenerSecurityState, settingsLifetimeManager, address, channel)
+                {
+                    IncomingChannel = (IDuplexSessionChannel)channel;
+                    _serviceProvider = IncomingChannel.GetProperty<IServiceScopeFactory>().CreateScope().ServiceProvider;
+                }
+
+                public IDuplexSessionChannel IncomingChannel { get; set; }
+                public IServiceChannelDispatcher ChannelDispatcher { get => throw new NotImplementedException(); set => throw new NotImplementedException(); }
+
+                public event EventHandler Closed;
+                public event EventHandler Closing;
+                public event EventHandler Faulted;
+                public event EventHandler Opened;
+                public event EventHandler Opening;
+
+                public Task DispatchAsync(RequestContext context)
+                {
+                    return DispatchAsync(context.RequestMessage);
+                }
+
+                public Task DispatchAsync(Message message)
+                {
+                    DuplexSessionRequestContext duplexSessionRequestContext = new
+                        DuplexSessionRequestContext(IncomingChannel, message);
                     RequestContext context =  ReceiveRequest(duplexSessionRequestContext);
                     return _channelDispatcher.DispatchAsync(context == null ? null :context.RequestMessage);
->>>>>>> aef6888a
                 }
 
                 public T GetProperty<T>() where T : class
@@ -2602,11 +3108,7 @@
 
             protected override TimeSpan DefaultOpenTimeout => ServiceDefaults.OpenTimeout;
 
-<<<<<<< HEAD
-            protected override void OnAbort() { }
-=======
             protected override void OnAbort() {}
->>>>>>> aef6888a
             protected override Task OnCloseAsync(CancellationToken token) => throw new NotImplementedException();
             protected override Task OnOpenAsync(CancellationToken token) => throw new NotImplementedException();
         }
