--- conflicted
+++ resolved
@@ -85,35 +85,6 @@
             return readerQuotas;
         }
 
-<<<<<<< HEAD
-        internal void InitializeFrom(XmlDictionaryReaderQuotas readerQuotas)
-        {
-            if (readerQuotas == null)
-            {
-                throw DiagnosticUtility.ExceptionUtility.ThrowHelperArgumentNull("readerQuotas");
-            }
-            if (readerQuotas.MaxDepth != EncoderDefaults.MaxDepth)
-            {
-                SetPropertyValueIfNotDefaultValue(ConfigurationStrings.MaxDepth, readerQuotas.MaxDepth);
-            }
-            if (readerQuotas.MaxStringContentLength != EncoderDefaults.MaxStringContentLength)
-            {
-                SetPropertyValueIfNotDefaultValue(ConfigurationStrings.MaxStringContentLength, readerQuotas.MaxStringContentLength);
-            }
-            if (readerQuotas.MaxArrayLength != EncoderDefaults.MaxArrayLength)
-            {
-                SetPropertyValueIfNotDefaultValue(ConfigurationStrings.MaxArrayLength, readerQuotas.MaxArrayLength);
-            }
-            if (readerQuotas.MaxBytesPerRead != EncoderDefaults.MaxBytesPerRead)
-            {
-                SetPropertyValueIfNotDefaultValue(ConfigurationStrings.MaxBytesPerRead, readerQuotas.MaxBytesPerRead);
-            }
-            if (readerQuotas.MaxNameTableCharCount != EncoderDefaults.MaxNameTableCharCount)
-            {
-                SetPropertyValueIfNotDefaultValue(ConfigurationStrings.MaxNameTableCharCount, readerQuotas.MaxNameTableCharCount);
-            }
-        }
-=======
         //internal void InitializeFrom(XmlDictionaryReaderQuotas readerQuotas)
         //{
         //    if (readerQuotas == null)
@@ -154,7 +125,6 @@
         internal const int MaxBytesPerRead = 4096;
         internal const int MaxNameTableCharCount = 16384;
 
->>>>>>> 350ae845
     }
     
 }