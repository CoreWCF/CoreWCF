﻿using System;
<<<<<<< HEAD
=======
using System.Security.Cryptography.X509Certificates;
>>>>>>> aef6888a
using CoreWCF;
using CoreWCF.Configuration;
using CoreWCF.IdentityModel.Selectors;
using Microsoft.AspNetCore.Builder;
using Microsoft.AspNetCore.Hosting;
using Microsoft.Extensions.DependencyInjection;
using CoreWCF.Samples.StandardCommon;

namespace NetCoreServer
{
    public class Startup
    {
        private static readonly TimeSpan s_debugTimeout = TimeSpan.FromMinutes(20);

        private static CoreWCF.Channels.Binding ApplyDebugTimeouts(CoreWCF.Channels.Binding binding)
        {
            if (System.Diagnostics.Debugger.IsAttached)
            {
                binding.OpenTimeout =
                    binding.CloseTimeout =
                    binding.SendTimeout =
                    binding.ReceiveTimeout = s_debugTimeout;
            }
            return binding;
        }

        public void ConfigureServices(IServiceCollection services)
        {
            services.AddServiceModelServices();
        }

        //public void Configure(IApplicationBuilder app, IHostingEnvironment env)
        //{
        //    app.UseServiceModel(builder =>
        //    {
        //        builder
        //            .AddService<EchoService>()
        //            .AddServiceEndpoint<EchoService, Contract.IEchoService>(new BasicHttpBinding(), "/basichttp")
        //            .AddServiceEndpoint<EchoService, Contract.IEchoService>(new NetTcpBinding(), "/nettcp");
        //    });
        //}

        public void ChangeHostBehavior(ServiceHostBase host)
        {
            var srvCredentials = new CoreWCF.Description.ServiceCredentials();
            srvCredentials.ServiceCertificate.Certificate = GetServiceCertificate();
            srvCredentials.UserNameAuthentication.UserNamePasswordValidationMode
            = CoreWCF.Security.UserNamePasswordValidationMode.Custom;
            srvCredentials.UserNameAuthentication.CustomUserNamePasswordValidator
                = new CustomTestValidator();
            host.Description.Behaviors.Add(srvCredentials);
        }

        public void Configure(IApplicationBuilder app, IHostingEnvironment env)
        {
            CoreWCF.NetTcpBinding serverBinding = new CoreWCF.NetTcpBinding(SecurityMode.TransportWithMessageCredential);
            serverBinding.Security.Message.ClientCredentialType = MessageCredentialType.UserName;
            app.UseServiceModel(builder =>
            {
<<<<<<< HEAD
                WSHttpBinding GetTransportWithMessageCredentialBinding()
                {
                    var serverBindingHttpsUserPassword = new WSHttpBinding(SecurityMode.TransportWithMessageCredential);
                    serverBindingHttpsUserPassword.Security.Message.ClientCredentialType = MessageCredentialType.UserName;
                    return serverBindingHttpsUserPassword;
                }

                builder.ConfigureServiceHostBase<EchoService>(CustomUserNamePasswordValidatorCore.AddToHost);

                void ConfigureSoapService<TService, TContract>(string serviceprefix) where TService : class
                {
                    Settings settings = new Settings().SetDefaults("localhost", serviceprefix);
                    builder.AddService<TService>()
                        .AddServiceEndpoint<TService, TContract>(
                            GetTransportWithMessageCredentialBinding(), settings.wsHttpAddressValidateUserPassword.LocalPath)
                        .AddServiceEndpoint<TService, TContract>(new BasicHttpBinding(),
                            settings.basicHttpAddress.LocalPath)
                        .AddServiceEndpoint<TService, TContract>(new WSHttpBinding(SecurityMode.None),
                            settings.wsHttpAddress.LocalPath)
                        .AddServiceEndpoint<TService, TContract>(new WSHttpBinding(SecurityMode.Transport),
                            settings.wsHttpsAddress.LocalPath)
                        .AddServiceEndpoint<TService, TContract>(new NetTcpBinding(),
                            settings.netTcpAddress.LocalPath);
                }

                ConfigureSoapService<EchoService, Contract.IEchoService>(nameof(EchoService));
=======
                builder.AddService<EchoService>();
                builder.AddServiceEndpoint<EchoService, Contract.IEchoService>(serverBinding, "/nettcp");
                Action<ServiceHostBase> serviceHost = host => ChangeHostBehavior(host);
                builder.ConfigureServiceHostBase<EchoService>(serviceHost);
>>>>>>> aef6888a
            });
        }

        internal class CustomTestValidator : UserNamePasswordValidator
        {
            public override void Validate(string userName, string password)
            {
                if (string.Compare(userName, "testuser@corewcf", StringComparison.OrdinalIgnoreCase) == 0 && password.Length > 0)
                {
                    //Write custom logic
                    return;
                }
                else
                {
                    throw new Exception("Permission Denied");
                }
            }
        }

        public static X509Certificate2 GetServiceCertificate()
        {
            string AspNetHttpsOid = "1.3.6.1.4.1.311.84.1.1";
            X509Certificate2 foundCert = null;
            using (var store = new X509Store(StoreName.My, StoreLocation.CurrentUser))
            {
                // X509Store.Certificates creates a new instance of X509Certificate2Collection with
                // each access to the property. The collection needs to be cleaned up correctly so
                // keeping a single reference to fetched collection.
                store.Open(OpenFlags.ReadOnly);
                var certificates = store.Certificates;
                foreach (var cert in certificates)
                {
                    foreach (var extension in cert.Extensions)
                    {
                        if (AspNetHttpsOid.Equals(extension.Oid?.Value))
                        {
                            // Always clone certificate instances when you don't own the creation
                            foundCert = new X509Certificate2(cert);
                            break;
                        }
                    }

                    if (foundCert != null)
                    {
                        break;
                    }
                }
                // Cleanup
                foreach (var cert in certificates)
                {
                    cert.Dispose();
                }
            }

            return foundCert;
        }
    }
<<<<<<< HEAD

}
=======
}
>>>>>>> aef6888a
<|MERGE_RESOLUTION|>--- conflicted
+++ resolved
@@ -1,8 +1,4 @@
 ﻿using System;
-<<<<<<< HEAD
-=======
-using System.Security.Cryptography.X509Certificates;
->>>>>>> aef6888a
 using CoreWCF;
 using CoreWCF.Configuration;
 using CoreWCF.IdentityModel.Selectors;
@@ -62,7 +58,6 @@
             serverBinding.Security.Message.ClientCredentialType = MessageCredentialType.UserName;
             app.UseServiceModel(builder =>
             {
-<<<<<<< HEAD
                 WSHttpBinding GetTransportWithMessageCredentialBinding()
                 {
                     var serverBindingHttpsUserPassword = new WSHttpBinding(SecurityMode.TransportWithMessageCredential);
@@ -89,72 +84,8 @@
                 }
 
                 ConfigureSoapService<EchoService, Contract.IEchoService>(nameof(EchoService));
-=======
-                builder.AddService<EchoService>();
-                builder.AddServiceEndpoint<EchoService, Contract.IEchoService>(serverBinding, "/nettcp");
-                Action<ServiceHostBase> serviceHost = host => ChangeHostBehavior(host);
-                builder.ConfigureServiceHostBase<EchoService>(serviceHost);
->>>>>>> aef6888a
             });
         }
+    }
 
-        internal class CustomTestValidator : UserNamePasswordValidator
-        {
-            public override void Validate(string userName, string password)
-            {
-                if (string.Compare(userName, "testuser@corewcf", StringComparison.OrdinalIgnoreCase) == 0 && password.Length > 0)
-                {
-                    //Write custom logic
-                    return;
-                }
-                else
-                {
-                    throw new Exception("Permission Denied");
-                }
-            }
-        }
-
-        public static X509Certificate2 GetServiceCertificate()
-        {
-            string AspNetHttpsOid = "1.3.6.1.4.1.311.84.1.1";
-            X509Certificate2 foundCert = null;
-            using (var store = new X509Store(StoreName.My, StoreLocation.CurrentUser))
-            {
-                // X509Store.Certificates creates a new instance of X509Certificate2Collection with
-                // each access to the property. The collection needs to be cleaned up correctly so
-                // keeping a single reference to fetched collection.
-                store.Open(OpenFlags.ReadOnly);
-                var certificates = store.Certificates;
-                foreach (var cert in certificates)
-                {
-                    foreach (var extension in cert.Extensions)
-                    {
-                        if (AspNetHttpsOid.Equals(extension.Oid?.Value))
-                        {
-                            // Always clone certificate instances when you don't own the creation
-                            foundCert = new X509Certificate2(cert);
-                            break;
-                        }
-                    }
-
-                    if (foundCert != null)
-                    {
-                        break;
-                    }
-                }
-                // Cleanup
-                foreach (var cert in certificates)
-                {
-                    cert.Dispose();
-                }
-            }
-
-            return foundCert;
-        }
-    }
-<<<<<<< HEAD
-
-}
-=======
-}
->>>>>>> aef6888a
+}