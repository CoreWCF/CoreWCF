﻿using CoreWCF;
using CoreWCF.Channels;
using Microsoft.AspNetCore;
using Microsoft.AspNetCore.Hosting;
using Microsoft.Extensions.Logging;
using System;
using System.Net;
#if NET472
using System.Security.Authentication;
<<<<<<< HEAD
using System.Text;
=======
#endif // NET472
>>>>>>> e33ba9c0
using Xunit.Abstractions;

namespace Helpers
{
    public static class ServiceHelper
    {
        public static Binding GetBufferedModHttp1Binding()
        {
            BasicHttpBinding basicHttpBinding = new BasicHttpBinding();
            HttpTransportBindingElement httpTransportBindingElement = basicHttpBinding.CreateBindingElements().Find<HttpTransportBindingElement>();
            MessageVersion messageVersion = basicHttpBinding.MessageVersion;
            MessageEncodingBindingElement encodingBindingElement = new BinaryMessageEncodingBindingElement();
            httpTransportBindingElement.TransferMode = TransferMode.Streamed;
            return new CustomBinding(new BindingElement[]
            {
                encodingBindingElement,
                httpTransportBindingElement
            })
            {
                SendTimeout = TimeSpan.FromMinutes(20.0),
                ReceiveTimeout = TimeSpan.FromMinutes(20.0),
                OpenTimeout = TimeSpan.FromMinutes(20.0),
                CloseTimeout = TimeSpan.FromMinutes(20.0)
            };
        }

        //public static Binding GetBufferedModHttp2Binding()
        //{
        //    BasicHttpBinding basicHttpBinding = new BasicHttpBinding();
        //    HttpTransportBindingElement httpTransportBindingElement = basicHttpBinding.CreateBindingElements().Find<HttpTransportBindingElement>();
        //    MessageVersion messageVersion = basicHttpBinding.MessageVersion;
        //    MessageEncodingBindingElement encodingBindingElement = new TextMessageEncodingBindingElement(messageVersion, Encoding.Unicode);
        //    httpTransportBindingElement.TransferMode = TransferMode.Streamed;
        //    return new CustomBinding(new BindingElement[]
        //    {
        //        encodingBindingElement,
        //        httpTransportBindingElement
        //    })
        //    {
        //        SendTimeout = TimeSpan.FromMinutes(20.0),
        //        ReceiveTimeout = TimeSpan.FromMinutes(20.0),
        //        OpenTimeout = TimeSpan.FromMinutes(20.0),
        //        CloseTimeout = TimeSpan.FromMinutes(20.0)
        //    };
        //}
        //public static Binding GetBufferedModHttp3Binding()
        //{
        //    BasicHttpBinding basicHttpBinding = new BasicHttpBinding();
        //    HttpTransportBindingElement httpTransportBindingElement = basicHttpBinding.CreateBindingElements().Find<HttpTransportBindingElement>();
        //    MessageVersion messageVersion = basicHttpBinding.MessageVersion;
        //    MessageEncodingBindingElement encodingBindingElement = new TextMessageEncodingBindingElement(messageVersion, Encoding.UTF8);
        //    httpTransportBindingElement.TransferMode = TransferMode.Streamed;
        //    return new CustomBinding(new BindingElement[]
        //    {
        //        encodingBindingElement,
        //        httpTransportBindingElement
        //    })
        //    {
        //        SendTimeout = TimeSpan.FromMinutes(20.0),
        //        ReceiveTimeout = TimeSpan.FromMinutes(20.0),
        //        OpenTimeout = TimeSpan.FromMinutes(20.0),
        //        CloseTimeout = TimeSpan.FromMinutes(20.0)
        //    };
        //}

        public static IWebHostBuilder CreateWebHostBuilder<TStartup>(ITestOutputHelper outputHelper) where TStartup : class =>
            WebHost.CreateDefaultBuilder(new string[0])
#if DEBUG
            .ConfigureLogging((ILoggingBuilder logging) =>
            {
                logging.AddProvider(new XunitLoggerProvider(outputHelper));
                logging.AddFilter("Default", LogLevel.Debug);
                logging.AddFilter("Microsoft", LogLevel.Debug);
                logging.SetMinimumLevel(LogLevel.Debug);
            })
#endif // DEBUG
            .UseUrls("http://localhost:8080")
            .UseStartup<TStartup>();

        public static IWebHostBuilder CreateHttpsWebHostBuilder<TStartup>(ITestOutputHelper outputHelper) where TStartup : class =>
            WebHost.CreateDefaultBuilder(new string[0])
#if DEBUG
            .ConfigureLogging((ILoggingBuilder logging) =>
            {
                logging.AddProvider(new XunitLoggerProvider(outputHelper));
                logging.AddFilter("Default", LogLevel.Debug);
                logging.AddFilter("Microsoft", LogLevel.Debug);
                logging.SetMinimumLevel(LogLevel.Debug);
            })
#endif // DEBUG
            .UseKestrel(options =>
            {
                options.Listen(IPAddress.Loopback, 8080);
                options.Listen(address: IPAddress.Loopback, 8443, listenOptions =>
                {
                    listenOptions.UseHttps(httpsOptions =>
                    {
#if NET472
                        httpsOptions.SslProtocols = SslProtocols.Tls12 | SslProtocols.Tls11 | SslProtocols.Tls;
#endif // NET472
                    });
                });
            })
            .UseUrls("http://localhost:8080", "https://localhost:8443")
            .UseStartup<TStartup>();

        public static void CloseServiceModelObjects(params System.ServiceModel.ICommunicationObject[] objects)
        {
            foreach (System.ServiceModel.ICommunicationObject comObj in objects)
            {
                try
                {
                    if (comObj == null)
                    {
                        continue;
                    }
                    // Only want to call Close if it is in the Opened state
                    if (comObj.State == System.ServiceModel.CommunicationState.Opened)
                    {
                        comObj.Close();
                    }
                    // Anything not closed by this point should be aborted
                    if (comObj.State != System.ServiceModel.CommunicationState.Closed)
                    {
                        comObj.Abort();
                    }
                }
                catch (TimeoutException)
                {
                    comObj.Abort();
                }
                catch (System.ServiceModel.CommunicationException)
                {
                    comObj.Abort();
                }
            }
        }


    }
}<|MERGE_RESOLUTION|>--- conflicted
+++ resolved
@@ -5,13 +5,8 @@
 using Microsoft.Extensions.Logging;
 using System;
 using System.Net;
-#if NET472
 using System.Security.Authentication;
-<<<<<<< HEAD
 using System.Text;
-=======
-#endif // NET472
->>>>>>> e33ba9c0
 using Xunit.Abstractions;
 
 namespace Helpers
@@ -148,8 +143,5 @@
                     comObj.Abort();
                 }
             }
-        }
-
-
     }
 }